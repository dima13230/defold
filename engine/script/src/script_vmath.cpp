--- conflicted
+++ resolved
@@ -20,14 +20,9 @@
      *
      * Functions for mathematical operations on vectors, matrices and quaternions.
      *
-<<<<<<< HEAD
      * - The vector types (`vmath.vector3` and `vmath.vector4`) supports addition and subtraction
      *   with vectors of the same type. Vectors can be negated and multiplied with numbers
      *   (scaled).
-=======
-     * - The vector types (`vmath.vector3` and `vmath.vector4`) supports addition, subtraction,
-     * negation and multiplication with numbers.
->>>>>>> 850f38bc
      * - The quaternion type (`vmath.quat`) supports multiplication with other quaternions.
      * - The matrix type (`vmath.matrix4`) can be multiplied with numbers, other matrices
      *   and `vmath.vector4` values.
