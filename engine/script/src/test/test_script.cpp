#include <gtest/gtest.h>

#include "script.h"

#include <dlib/dstrings.h>
#include <dlib/hash.h>
#include <dlib/log.h>
#include <dlib/configfile.h>

#include <string.h>

extern "C"
{
#include <lua/lauxlib.h>
#include <lua/lualib.h>
}

#define PATH_FORMAT "build/default/src/test/%s"

class ScriptTest : public ::testing::Test
{
protected:
    virtual void SetUp()
    {
        m_Context = dmScript::NewContext(0x0, 0, true);
        dmScript::Initialize(m_Context);
        L = dmScript::GetLuaState(m_Context);
    }

    virtual void TearDown()
    {
        dmScript::Finalize(m_Context);
        dmScript::DeleteContext(m_Context);
    }

    dmScript::HContext m_Context;
    lua_State* L;
};

bool RunFile(lua_State* L, const char* filename)
{
    char path[64];
    DM_SNPRINTF(path, 64, PATH_FORMAT, filename);
    if (luaL_dofile(L, path) != 0)
    {
        dmLogError("%s", lua_tolstring(L, -1, 0));
        return false;
    }
    return true;
}

bool RunString(lua_State* L, const char* script)
{
    if (luaL_dostring(L, script) != 0)
    {
        dmLogError("%s", lua_tolstring(L, -1, 0));
        return false;
    }
    return true;
}

TEST_F(ScriptTest, TestPrint)
{
    int top = lua_gettop(L);
    ASSERT_TRUE(RunString(L, "print(\"test print\")"));
    ASSERT_TRUE(RunString(L, "print(\"test\", \"multiple\")"));

    ASSERT_EQ(top, lua_gettop(L));
}

TEST_F(ScriptTest, TestPPrint)
{
    int top = lua_gettop(L);
    ASSERT_TRUE(RunFile(L, "test_script.luac"));
    ASSERT_EQ(top, lua_gettop(L));
}


TEST_F(ScriptTest, TestCircularRefPPrint)
{
    int top = lua_gettop(L);
    ASSERT_TRUE(RunFile(L, "test_circular_ref_pprint.luac"));
    ASSERT_EQ(top, lua_gettop(L));
}

TEST_F(ScriptTest, TestRandom)
{
    int top = lua_gettop(L);
    ASSERT_TRUE(RunString(L, "math.randomseed(123)"));
    ASSERT_TRUE(RunString(L, "assert(math.random(0,100) == 1)"));
    ASSERT_TRUE(RunString(L, "assert(math.random(0,100) == 58)"));
    ASSERT_TRUE(RunString(L, "assert(math.abs(math.random() - 0.70419311523438) < 0.0000001)"));
    ASSERT_EQ(top, lua_gettop(L));
}

static int LuaCallCallback(lua_State* L)
{
    luaL_checktype(L, -1, LUA_TFUNCTION);
    lua_pushvalue(L, 1);
    lua_setglobal(L, "_callback");
    lua_pushlightuserdata(L, L);
    lua_setglobal(L, "_state");
    return 0;
}

/*
 * This test mimicks how callbacks are handled in extensions, e.g. facebook, iap, push, with respect to coroutine safety
 */
TEST_F(ScriptTest, TestCoroutineCallback)
{
    int top = lua_gettop(L);
    // Setup test function
    lua_pushcfunction(L, LuaCallCallback);
    lua_setglobal(L, "call_callback");
    // Run script
    ASSERT_TRUE(RunFile(L, "test_script_coroutine.luac"));
    // Retrieve lua state from c func
    lua_getglobal(L, "_state");
    lua_State* state = (lua_State*)lua_touserdata(L, -1);
    lua_pop(L, 1);
    // Retrieve and run callback from c func
    lua_getglobal(L, "_callback");
    luaL_checktype(L, -1, LUA_TFUNCTION);
    int ret = dmScript::PCall(dmScript::GetMainThread(state), 0, LUA_MULTRET);
    ASSERT_EQ(0, ret);

    // Retrieve coroutine
    lua_getglobal(L, "global_co");
    int status = lua_status(lua_tothread(L, -1));
    lua_pop(L, 1);
    ASSERT_NE(LUA_YIELD, status);

    ASSERT_EQ(top, lua_gettop(L));
}

struct TestDummy {
    uint32_t        m_Dummy;
    dmMessage::URL  m_URL;
    int             m_InstanceReference;
    int             m_ContextTableReference;
};

static int TestGetURL(lua_State* L) {
    TestDummy* dummy = (TestDummy*)lua_touserdata(L, 1);
    dmScript::PushURL(L, dummy->m_URL);
    return 1;
}

static int TestGetUserData(lua_State* L) {
    TestDummy* dummy = (TestDummy*)lua_touserdata(L, 1);
    lua_pushlightuserdata(L, (void*)(uintptr_t)dummy->m_Dummy);
    return 1;
}

static int TestResolvePath(lua_State* L) {
    dmScript::PushHash(L, dmHashString64(luaL_checkstring(L, 2)));
    return 1;
}

static int TestIsValid(lua_State* L)
{
    TestDummy* dummy = (TestDummy*)lua_touserdata(L, 1);
    lua_pushboolean(L, dummy != 0x0 && dummy->m_Dummy != 0);
    return 1;
}

static int TestGetContextTableRef(lua_State* L)
{
    const int self_index = 1;

    int top = lua_gettop(L);

    TestDummy* i = (TestDummy*)lua_touserdata(L, self_index);
    lua_pushnumber(L, i ? i->m_ContextTableReference : LUA_NOREF);

    assert(top + 1 == lua_gettop(L));

    return 1;
}

static int TestToString(lua_State* L)
{
    lua_pushstring(L, "TestDummy");
    return 1;
}

static const luaL_reg Test_methods[] =
{
    {0,0}
};

static const luaL_reg Test_meta[] =
{
    {dmScript::META_TABLE_GET_URL,                  TestGetURL},
    {dmScript::META_TABLE_GET_USER_DATA,            TestGetUserData},
    {dmScript::META_TABLE_RESOLVE_PATH,             TestResolvePath},
    {dmScript::META_TABLE_IS_VALID,                 TestIsValid},
    {dmScript::META_GET_INSTANCE_CONTEXT_TABLE_REF, TestGetContextTableRef},
    {"__tostring",                                  TestToString},
    {0, 0}
};

#define ASSERT_EQ_URL(exp, act)\
    ASSERT_EQ(exp.m_Socket, act.m_Socket);\
    ASSERT_EQ(exp.m_Path, act.m_Path);\
    ASSERT_EQ(exp.m_Fragment, act.m_Fragment);\

#define ASSERT_NE_URL(exp, act)\
    ASSERT_NE(exp.m_Socket, act.m_Socket);\
    ASSERT_NE(exp.m_Path, act.m_Path);\
    ASSERT_NE(exp.m_Fragment, act.m_Fragment);\

TEST_F(ScriptTest, TestUserType) {
    const char* type_name = "TestType";
    dmScript::RegisterUserType(L, type_name, Test_methods, Test_meta);

    // Create an instance
    TestDummy* dummy = (TestDummy*)lua_newuserdata(L, sizeof(TestDummy));
    dummy->m_Dummy = 1;
    // dummy URL value
    memset(&dummy->m_URL, 0xABCD, sizeof(dmMessage::URL));
    luaL_getmetatable(L, type_name);
    lua_setmetatable(L, -2);
    dummy->m_InstanceReference = dmScript::Ref(L, LUA_REGISTRYINDEX);
    lua_newtable(L);
    dummy->m_ContextTableReference = dmScript::Ref(L, LUA_REGISTRYINDEX);

    // Invalid
    ASSERT_FALSE(dmScript::IsInstanceValid(L));

    // Set as current instance
    lua_rawgeti(L, LUA_REGISTRYINDEX, dummy->m_InstanceReference);
    dmScript::SetInstance(L);

    // Valid
    ASSERT_TRUE(dmScript::IsInstanceValid(L));

    // GetURL
    dmMessage::URL url;
    dmMessage::ResetURL(url);
    ASSERT_NE_URL(dummy->m_URL, url);
    dmScript::GetURL(L, &url);
    ASSERT_EQ_URL(dummy->m_URL, url);

    // GetUserData
    uintptr_t user_data;
    ASSERT_FALSE(dmScript::GetUserData(L, &user_data, "incorrect_type"));
    ASSERT_TRUE(dmScript::GetUserData(L, &user_data, type_name));
    ASSERT_EQ(dummy->m_Dummy, user_data);

    // ResolvePath
    dmMessage::ResetURL(url);
    dmMessage::Result result = dmScript::ResolveURL(L, "test_path", &url, &dummy->m_URL);
    ASSERT_EQ(dmMessage::RESULT_OK, result);
    ASSERT_EQ(dmHashString64("test_path"), url.m_Path);

    dmMessage::HSocket socket = 0;
    result = dmMessage::NewSocket("default", &socket);
    ASSERT_EQ(dmMessage::RESULT_OK, result);

    dmMessage::ResetURL(url);
    result = dmScript::ResolveURL(L, "default:/foo#bar", &url, &dummy->m_URL);

    ASSERT_EQ(dmMessage::RESULT_OK, result);
    ASSERT_STREQ("default", dmMessage::GetSocketName(url.m_Socket));
    ASSERT_EQ(dmHashString64("/foo"), url.m_Path);
    ASSERT_EQ(dmHashString64("bar"), url.m_Fragment);

    result = dmMessage::DeleteSocket(socket);
    ASSERT_EQ(dmMessage::RESULT_OK, result);

    lua_pushstring(L, "__context_value_4711_");
    lua_pushnumber(L, 4711);
    ASSERT_TRUE(dmScript::SetInstanceContextValue(L));

    lua_pushstring(L, "__context_value_666_");
    lua_pushnumber(L, 666);
    ASSERT_TRUE(dmScript::SetInstanceContextValue(L));

    lua_pushstring(L, "__context_value_4711_");
    dmScript::GetInstanceContextValue(L);
    ASSERT_EQ(4711, lua_tonumber(L, -1));
    lua_pop(L, 1);

    lua_pushstring(L, "__context_value_666_");
    dmScript::GetInstanceContextValue(L);
    ASSERT_EQ(666, lua_tonumber(L, -1));
    lua_pop(L, 1);

    lua_pushstring(L, "__context_value_invalid_");
    dmScript::GetInstanceContextValue(L);
    ASSERT_TRUE(lua_isnil(L, -1));
    lua_pop(L, 1);

    dmScript::Unref(L, LUA_REGISTRYINDEX, dummy->m_ContextTableReference);
    dummy->m_ContextTableReference = LUA_NOREF;

    lua_pushstring(L, "__context_value_4711_");
    dmScript::GetInstanceContextValue(L);
    ASSERT_TRUE(lua_isnil(L, -1));
    lua_pop(L, 1);

    // Destruction
    dmScript::Unref(L, LUA_REGISTRYINDEX, dummy->m_InstanceReference);
    memset(dummy, 0, sizeof(TestDummy));

    lua_pushnil(L);
    dmScript::SetInstance(L);
    lua_pushstring(L, "__context_value_4711_");
    dmScript::GetInstanceContextValue(L);
    ASSERT_TRUE(lua_isnil(L, -1));
    lua_pop(L, 1);
}

#undef ASSERT_EQ_URL
#undef ASSERT_NE_URL

static int FailingFunc(lua_State* L) {
    return luaL_error(L, "this function does not work");
}

TEST_F(ScriptTest, TestErrorHandler) {

    int top = lua_gettop(L);

    lua_pushcfunction(L, FailingFunc);
    int result = dmScript::PCall(L, 0, LUA_MULTRET);

    ASSERT_EQ(LUA_ERRRUN, result);
    ASSERT_EQ(top, lua_gettop(L));
}

TEST_F(ScriptTest, TestStackCheck) {

    DM_LUA_STACK_CHECK(L, 0);
    {
        DM_LUA_STACK_CHECK(L, 1);
        lua_pushnumber(L, 0);
    }
    lua_pop(L, 1);
}

static int TestStackCheckErrorFunc(lua_State* L) {
    DM_LUA_STACK_CHECK(L, 0);
    return DM_LUA_ERROR("this function does not work");
}

TEST_F(ScriptTest, TestStackCheckError) {
    lua_pushcfunction(L, TestStackCheckErrorFunc);
    int result = dmScript::PCall(L, 0, LUA_MULTRET);
    ASSERT_EQ(LUA_ERRRUN, result);
}

TEST_F(ScriptTest, TestErrorHandlerFunction)
{
    int top = lua_gettop(L);

    const char *install_working =
        "sys.set_error_handler(function(type, error, traceback)\n"
        "    _type = type\n"
        "    _error = error\n"
        "    _traceback = traceback\n"
        "    print(\"type is \" .. _type)\n"
        "end)\n";

    ASSERT_TRUE(RunString(L, install_working));

    lua_pushcfunction(L, FailingFunc);
    int result = dmScript::PCall(L, 0, LUA_MULTRET);
    ASSERT_EQ(LUA_ERRRUN, result);
    ASSERT_EQ(top, lua_gettop(L));

    ASSERT_TRUE(RunString(L, "assert(_type == \"lua\")"));
    ASSERT_TRUE(RunString(L, "assert(_error == \"this function does not work\")"));
    ASSERT_TRUE(RunString(L, "assert(string.len(_traceback) > 15)"));

    // test the path with failing error handler
    const char *install_failing =
        "sys.set_error_handler(function(type, error, traceback)\n"
        "   _G.error(\"Unable to handle error\")\n"
        "end)\n";

    ASSERT_TRUE(RunString(L, install_failing));

    lua_pushcfunction(L, FailingFunc);
    result = dmScript::PCall(L, 0, LUA_MULTRET);
    ASSERT_EQ(LUA_ERRRUN, result);
    ASSERT_EQ(top, lua_gettop(L));
}


struct CallbackArgs
{
    dmhash_t a;
    float b;
};

static void LuaCallbackCustomArgs(lua_State* L, void* user_args)
{
    CallbackArgs* args = (CallbackArgs*)user_args;
    dmScript::PushHash(L, args->a);
    lua_pushnumber(L, args->b);
}


static int CreateAndPushInstance(lua_State* L)
{
    DM_LUA_STACK_CHECK(L, 0);

    const char* type_name = "TestType";
    dmScript::RegisterUserType(L, type_name, Test_methods, Test_meta);

    // Create an instance
    TestDummy* dummy = (TestDummy*)lua_newuserdata(L, sizeof(TestDummy));
    dummy->m_Dummy = 1;
    luaL_getmetatable(L, type_name);
    lua_setmetatable(L, -2);
    int instanceref = dmScript::Ref(L, LUA_REGISTRYINDEX);
    lua_newtable(L);
    dummy->m_ContextTableReference = dmScript::Ref(L, LUA_REGISTRYINDEX);

    lua_rawgeti(L, LUA_REGISTRYINDEX, instanceref);
    dmScript::SetInstance(L);
    return instanceref;
}

TEST_F(ScriptTest, LuaCallbackHelpers)
{
    const char *install_working =
        "_self = 1\n"
        "_a = 1\n"
        "_b = 1\n"
        "function test_callback(self, a, b)\n"
        "    _a = a\n"
        "    _self = self\n"
        "    _b = b\n"
        "end\n";

    ASSERT_TRUE(RunString(L, install_working));

    int instanceref = CreateAndPushInstance(L);

    lua_rawgeti(L, LUA_REGISTRYINDEX, instanceref);
    TestDummy* dummy = (TestDummy*)lua_touserdata(L, -1);
    dmScript::SetInstance(L);

    ASSERT_TRUE(dmScript::IsInstanceValid(L));

    lua_getglobal(L, "test_callback");
    luaL_checktype(L, -1, LUA_TFUNCTION);

    int top = lua_gettop(L);

    dmScript::LuaCallbackInfo* cbk = dmScript::CreateCallback(L, -1);
    ASSERT_TRUE(IsValidCallback(cbk));

    dmScript::InvokeCallback(cbk, 0, 0); // no custom arguments, means the callback gets called with nil args

    ASSERT_TRUE(RunString(L, "assert(tostring(_self) == \"TestDummy\")"));
    ASSERT_TRUE(RunString(L, "assert(_a == nil)"));
    ASSERT_TRUE(RunString(L, "assert(_b == nil)"));

    CallbackArgs args = { dmHashString64("hello"), 42.0f };
    dmScript::InvokeCallback(cbk, LuaCallbackCustomArgs, (void*)&args);

    ASSERT_TRUE(RunString(L, "assert(tostring(_self) == \"TestDummy\")"));
    ASSERT_TRUE(RunString(L, "assert(_a == hash(\"hello\"))"));
    ASSERT_TRUE(RunString(L, "assert(_b == 42)"));

    ASSERT_TRUE(IsValidCallback(cbk));
    dmScript::DeleteCallback(cbk);
    ASSERT_FALSE(IsValidCallback(cbk));

<<<<<<< HEAD
    ASSERT_EQ(top, lua_gettop(L));
=======
    char* test_string = (char*)lua_newuserdata(L, strlen("test_ref_data") + 1);
    strcpy(test_string, "test_ref_data");
    int string_ref = dmScript::RefInInstance(L);
    dmScript::ResolveInInstance(L, string_ref);
    const char* verify_string = (const char*)lua_touserdata(L, -1);
    ASSERT_STREQ(test_string, verify_string);
    lua_pop(L, 1);

    dmScript::UnrefInInstance(L, string_ref);
    dmScript::ResolveInInstance(L, string_ref);
    void* unset_ref = lua_touserdata(L, -1);
    ASSERT_EQ(0x0, unset_ref);
    lua_pop(L, 1);

    char* test_string_gcd = (char*)lua_newuserdata(L, strlen("test_ref_data") + 1);
    strcpy(test_string_gcd, "test_ref_data");
    int string_ref_gcd = dmScript::RefInInstance(L);

>>>>>>> daa1890c
    dmScript::Unref(L, LUA_REGISTRYINDEX, dummy->m_ContextTableReference);
    dmScript::Unref(L, LUA_REGISTRYINDEX, instanceref);

    dmScript::ResolveInInstance(L, string_ref_gcd);
    void* unset_ref_2 = lua_touserdata(L, -1);
    ASSERT_EQ(0x0, unset_ref_2);
    lua_pop(L, 1);

    ASSERT_EQ(top, lua_gettop(L));
}

TEST_F(ScriptTest, GetTableValues)
{
    const char *install_lua =
        "test_table = {\n"
        "    a = 1,\n"
        "    b = 2,\n"
        "    c = \"3\",\n"
        "    d = function() return 4+4 end,\n"
        "    e = {5}\n"
        "}\n"
        "empty_table = {}\n";

    ASSERT_TRUE(RunString(L, install_lua));

    int instanceref = CreateAndPushInstance(L);

    lua_rawgeti(L, LUA_REGISTRYINDEX, instanceref);
    TestDummy* dummy = (TestDummy*)lua_touserdata(L, -1);
    dmScript::SetInstance(L);

    ASSERT_TRUE(dmScript::IsInstanceValid(L));

    lua_getglobal(L, "test_table");
    luaL_checktype(L, -1, LUA_TTABLE);
    int table_index = lua_gettop(L);

    // Check for integer values
    ASSERT_EQ(1, dmScript::GetTableIntValue(L, table_index, "a", 0));
    ASSERT_EQ(2, dmScript::GetTableIntValue(L, table_index, "b", 0));
    ASSERT_EQ(0, dmScript::GetTableIntValue(L, table_index, "c", 0));
    ASSERT_EQ(0, dmScript::GetTableIntValue(L, table_index, "d", 0));
    ASSERT_EQ(0, dmScript::GetTableIntValue(L, table_index, "e", 0));

    // Check for string values
    ASSERT_STREQ(NULL, dmScript::GetTableStringValue(L, table_index, "a", NULL));
    ASSERT_STREQ(NULL, dmScript::GetTableStringValue(L, table_index, "b", NULL));
    ASSERT_STREQ("3", dmScript::GetTableStringValue(L, table_index, "c", NULL));
    ASSERT_STREQ(NULL, dmScript::GetTableStringValue(L, table_index, "d", NULL));
    ASSERT_STREQ(NULL, dmScript::GetTableStringValue(L, table_index, "e", NULL));
    lua_pop(L, 1);

    // Test empty table
    lua_getglobal(L, "empty_table");
    luaL_checktype(L, -1, LUA_TTABLE);
    table_index = lua_gettop(L);

    ASSERT_EQ(0, dmScript::GetTableIntValue(L, table_index, "a", 0));
    ASSERT_STREQ(NULL, dmScript::GetTableStringValue(L, table_index, "a", NULL));
    lua_pop(L, 1);

    dmScript::Unref(L, LUA_REGISTRYINDEX, dummy->m_ContextTableReference);
    dmScript::Unref(L, LUA_REGISTRYINDEX, instanceref);
<<<<<<< HEAD
=======
}

struct TestScriptExtension
{
    int m_SelfRef;
    float m_DeltaT;
    static uint32_t m_InitializeCalled;
    static uint32_t m_UpdateCalled;
    static uint32_t m_FinalizedCalled;
    static uint32_t m_NewScriptWorldCalled;
    static uint32_t m_DeleteScriptWorldCalled;
    static uint32_t m_UpdateScriptWorldCalled;
    static uint32_t m_InitializeScriptInstancedCalled;
    static uint32_t m_FinalizeScriptInstancedCalled;
};

uint32_t TestScriptExtension::m_InitializeCalled = 0;
uint32_t TestScriptExtension::m_UpdateCalled = 0;
uint32_t TestScriptExtension::m_FinalizedCalled = 0;
uint32_t TestScriptExtension::m_NewScriptWorldCalled = 0;
uint32_t TestScriptExtension::m_DeleteScriptWorldCalled = 0;
uint32_t TestScriptExtension::m_UpdateScriptWorldCalled = 0;
uint32_t TestScriptExtension::m_InitializeScriptInstancedCalled = 0;
uint32_t TestScriptExtension::m_FinalizeScriptInstancedCalled = 0;

static TestScriptExtension* GetTestScriptExtension(dmScript::HContext context)
{
    lua_State* L = dmScript::GetLuaState(context);
    DM_LUA_STACK_CHECK(L, 0);

    lua_pushstring(L, "__TestScriptExtension__");
    dmScript::GetContextValue(context);
    int ref = lua_tonumber(L, 1);
    lua_pop(L, 1);
    lua_rawgeti(L, LUA_REGISTRYINDEX, ref);
    TestScriptExtension* extension = (TestScriptExtension*)(lua_touserdata(L, -1));
    lua_pop(L, 1);
    return extension;
}

void TestScriptExtensionInitialize(dmScript::HContext context)
{
    lua_State* L = dmScript::GetLuaState(context);
    DM_LUA_STACK_CHECK(L, 0);

    TestScriptExtension* extension = (TestScriptExtension*)lua_newuserdata(L, sizeof(TestScriptExtension));
    memset(extension, 0, sizeof(TestScriptExtension));
    extension->m_SelfRef = dmScript::Ref(L, LUA_REGISTRYINDEX);
    extension->m_InitializeCalled = 1;
    lua_pushstring(L, "__TestScriptExtension__");
    lua_pushnumber(L, extension->m_SelfRef);
    dmScript::SetContextValue(context);
}

static void TestScriptExtensionUpdate(dmScript::HContext context)
{
    lua_State* L = dmScript::GetLuaState(context);
    DM_LUA_STACK_CHECK(L, 0);

    TestScriptExtension* extension = GetTestScriptExtension(context);
    ++extension->m_UpdateCalled;
}

static void TestScriptExtensionFinalize(dmScript::HContext context)
{
    lua_State* L = dmScript::GetLuaState(context);
    DM_LUA_STACK_CHECK(L, 0);

    TestScriptExtension* extension = GetTestScriptExtension(context);
    ++extension->m_FinalizedCalled = 1;
    lua_pushstring(L, "__TestScriptExtension__");
    lua_pushnil(L);
    dmScript::SetContextValue(context);
    dmScript::Unref(L, LUA_REGISTRYINDEX, extension->m_SelfRef);
}

struct TestScriptWorldContext
{
    TestScriptExtension* m_Extension;
    int m_SelfRef;
    float m_DeltaT;
    static uint32_t m_NewScriptWorldCalled;
    static uint32_t m_DeleteScriptWorldCalled;
    static uint32_t m_UpdateScriptWorldCalled;
    static uint32_t m_InitializeScriptInstancedCalled;
    static uint32_t m_FinalizeScriptInstancedCalled;
};

uint32_t TestScriptWorldContext::m_NewScriptWorldCalled = 0;
uint32_t TestScriptWorldContext::m_DeleteScriptWorldCalled = 0;
uint32_t TestScriptWorldContext::m_UpdateScriptWorldCalled = 0;
uint32_t TestScriptWorldContext::m_InitializeScriptInstancedCalled = 0;
uint32_t TestScriptWorldContext::m_FinalizeScriptInstancedCalled = 0;

static void TestScriptExtensionNewScriptWorld(dmScript::HScriptWorld script_world)
{
    dmScript::HContext context = dmScript::GetScriptWorldContext(script_world);
    lua_State* L = dmScript::GetLuaState(context);
    DM_LUA_STACK_CHECK(L, 0);

    TestScriptExtension* extension = GetTestScriptExtension(context);
    ++extension->m_NewScriptWorldCalled = 1;

    TestScriptWorldContext* extension_world = (TestScriptWorldContext*)lua_newuserdata(L, sizeof(TestScriptWorldContext));
    memset(extension_world, 0, sizeof(TestScriptWorldContext));
    extension_world->m_Extension = extension;
    lua_pushstring(L, "__TestScriptWorldContext__");
    lua_pushvalue(L, -2);
    dmScript::SetScriptWorldContextValue(script_world);
    extension_world->m_SelfRef = dmScript::Ref(L, LUA_REGISTRYINDEX);
    ++extension_world->m_NewScriptWorldCalled;
}

static void TestScriptExtensionDeleteScriptWorld(dmScript::HScriptWorld script_world)
{
    dmScript::HContext context = dmScript::GetScriptWorldContext(script_world);
    lua_State* L = dmScript::GetLuaState(context);
    DM_LUA_STACK_CHECK(L, 0);

    lua_pushstring(L, "__TestScriptWorldContext__");
    dmScript::GetScriptWorldContextValue(script_world);
    TestScriptWorldContext* extension_world = (TestScriptWorldContext*)lua_touserdata(L, -1);
    lua_pop(L, 1);
    ++extension_world->m_DeleteScriptWorldCalled;
    ++extension_world->m_Extension->m_DeleteScriptWorldCalled;
    dmScript::Unref(L, LUA_REGISTRYINDEX, extension_world->m_SelfRef);
>>>>>>> daa1890c
}

static void TestScriptExtensionUpdateScriptWorld(dmScript::HScriptWorld script_world, float dt)
{
    dmScript::HContext context = dmScript::GetScriptWorldContext(script_world);
    lua_State* L = dmScript::GetLuaState(context);
    DM_LUA_STACK_CHECK(L, 0);

    lua_pushstring(L, "__TestScriptWorldContext__");
    dmScript::GetScriptWorldContextValue(script_world);
    TestScriptWorldContext* extension_world = (TestScriptWorldContext*)lua_touserdata(L, -1);
    lua_pop(L, 1);
    ++extension_world->m_UpdateScriptWorldCalled;
    extension_world->m_DeltaT += dt;
    ++extension_world->m_Extension->m_UpdateScriptWorldCalled;
    ++extension_world->m_Extension->m_DeltaT += dt;
}

static void TestScriptExtensionInitializeScriptInstance(dmScript::HScriptWorld script_world)
{
    dmScript::HContext context = dmScript::GetScriptWorldContext(script_world);
    lua_State* L = dmScript::GetLuaState(context);
    DM_LUA_STACK_CHECK(L, 0);

    lua_pushstring(L, "__TestScriptWorldContext__");
    dmScript::GetScriptWorldContextValue(script_world);
    TestScriptWorldContext* extension_world = (TestScriptWorldContext*)lua_touserdata(L, -1);
    ++extension_world->m_InitializeScriptInstancedCalled;
    ++extension_world->m_Extension->m_InitializeScriptInstancedCalled;
    lua_pushstring(L, "__TestScriptWorldContext__");
    lua_insert(L, -2);
    dmScript::SetInstanceContextValue(L);
}

static void TestScriptExtensionFinalizeScriptInstance(dmScript::HScriptWorld script_world)
{
    dmScript::HContext context = dmScript::GetScriptWorldContext(script_world);
    lua_State* L = dmScript::GetLuaState(context);
    DM_LUA_STACK_CHECK(L, 0);
    lua_pushstring(L, "__TestScriptWorldContext__");
    dmScript::GetInstanceContextValue(L);
    TestScriptWorldContext* extension_world = (TestScriptWorldContext*)lua_touserdata(L, -1);
    lua_pop(L, 1);
    ++extension_world->m_FinalizeScriptInstancedCalled;
    ++extension_world->m_Extension->m_FinalizeScriptInstancedCalled;
    lua_pushstring(L, "__TestScriptWorldContext__");
    lua_pushnil(L);
    dmScript::SetInstanceContextValue(L);
}

TEST_F(ScriptTest, ScriptExtension)
{
    dmScript::HContext context = dmScript::NewContext(0x0, 0, true);

    static dmScript::ScriptExtension extension = 
    {
        TestScriptExtensionInitialize,
        TestScriptExtensionUpdate,
        TestScriptExtensionFinalize,
        TestScriptExtensionNewScriptWorld,
        TestScriptExtensionDeleteScriptWorld,
        TestScriptExtensionUpdateScriptWorld,
        TestScriptExtensionInitializeScriptInstance,
        TestScriptExtensionFinalizeScriptInstance
    };

    {
        lua_State* L = dmScript::GetLuaState(context);

        DM_LUA_STACK_CHECK(L, 0);
        int ref_count = dmScript::GetLuaRefCount();

        dmScript::RegisterScriptExtension(context, &extension);

        ASSERT_EQ(0u, TestScriptExtension::m_InitializeCalled);
        dmScript::Initialize(context);
        ASSERT_EQ(1u, TestScriptExtension::m_InitializeCalled);

        ASSERT_EQ(0u, TestScriptExtension::m_NewScriptWorldCalled);
        ASSERT_EQ(0u, TestScriptWorldContext::m_NewScriptWorldCalled);
        dmScript::HScriptWorld script_world = dmScript::NewScriptWorld(context);
        ASSERT_NE((dmScript::HScriptWorld)0x0, script_world);
        ASSERT_EQ(1u, TestScriptExtension::m_NewScriptWorldCalled);
        ASSERT_EQ(1u, TestScriptWorldContext::m_NewScriptWorldCalled);

        ASSERT_EQ(0u, TestScriptExtension::m_UpdateCalled);
        dmScript::Update(context);
        ASSERT_EQ(1u, TestScriptExtension::m_UpdateCalled);

        ASSERT_EQ(0u, TestScriptExtension::m_UpdateScriptWorldCalled);
        ASSERT_EQ(0u, TestScriptWorldContext::m_UpdateScriptWorldCalled);
        dmScript::UpdateScriptWorld(script_world, 0.16f);
        ASSERT_EQ(1u, TestScriptExtension::m_UpdateScriptWorldCalled);
        ASSERT_EQ(1u, TestScriptWorldContext::m_UpdateScriptWorldCalled);

        int instanceref = CreateAndPushInstance(L);

        lua_rawgeti(L, LUA_REGISTRYINDEX, instanceref);
        TestDummy* dummy = (TestDummy*)lua_touserdata(L, -1);
        lua_pop(L, 1);

        ASSERT_EQ(0u, TestScriptExtension::m_InitializeScriptInstancedCalled);
        ASSERT_EQ(0u, TestScriptWorldContext::m_InitializeScriptInstancedCalled);
        dmScript::InitializeInstance(script_world);
        ASSERT_EQ(1u, TestScriptExtension::m_InitializeScriptInstancedCalled);
        ASSERT_EQ(1u, TestScriptWorldContext::m_InitializeScriptInstancedCalled);

        ASSERT_EQ(0u, TestScriptExtension::m_FinalizeScriptInstancedCalled);
        ASSERT_EQ(0u, TestScriptWorldContext::m_FinalizeScriptInstancedCalled);
        dmScript::FinalizeInstance(script_world);
        ASSERT_EQ(1u, TestScriptExtension::m_FinalizeScriptInstancedCalled);
        ASSERT_EQ(1u, TestScriptWorldContext::m_FinalizeScriptInstancedCalled);

        lua_pushnil(L);
        dmScript::SetInstance(L);

        dmScript::Unref(L, LUA_REGISTRYINDEX, dummy->m_ContextTableReference);
        dmScript::Unref(L, LUA_REGISTRYINDEX, instanceref);

        ASSERT_EQ(0u, TestScriptExtension::m_DeleteScriptWorldCalled);
        ASSERT_EQ(0u, TestScriptWorldContext::m_DeleteScriptWorldCalled);
        dmScript::DeleteScriptWorld(script_world);

        ASSERT_EQ(1u, TestScriptExtension::m_DeleteScriptWorldCalled);
        ASSERT_EQ(1u, TestScriptWorldContext::m_DeleteScriptWorldCalled);

        ASSERT_EQ(0u, TestScriptExtension::m_FinalizedCalled);
        dmScript::Finalize(context);
        ASSERT_EQ(1u, TestScriptExtension::m_FinalizedCalled);

        ASSERT_EQ(ref_count, dmScript::GetLuaRefCount());
    }
    dmScript::DeleteContext(context);
}

TEST_F(ScriptTest, InstanceId)
{
    uintptr_t instanceid0 = dmScript::GetInstanceId(L);
    ASSERT_EQ(0, instanceid0);
    int instanceref1 = CreateAndPushInstance(L);
    lua_rawgeti(L, LUA_REGISTRYINDEX, instanceref1);
    dmScript::SetInstance(L);
    uintptr_t instanceid1 = dmScript::GetInstanceId(L);
    int instanceref2 = CreateAndPushInstance(L);
    lua_rawgeti(L, LUA_REGISTRYINDEX, instanceref2);
    dmScript::SetInstance(L);
    uintptr_t instanceid2 = dmScript::GetInstanceId(L);
    int instanceref3 = CreateAndPushInstance(L);
    lua_rawgeti(L, LUA_REGISTRYINDEX, instanceref3);
    dmScript::SetInstance(L);
    uintptr_t instanceid3 = dmScript::GetInstanceId(L);
    lua_pushnil(L);
    dmScript::SetInstance(L);
    uintptr_t instanceid0_2 = dmScript::GetInstanceId(L);
    ASSERT_EQ(0, instanceid0_2);

    ASSERT_NE(0, instanceid1);
    ASSERT_NE(0, instanceid2);
    ASSERT_NE(0, instanceid3);

    ASSERT_NE(instanceid2, instanceid1);
    ASSERT_NE(instanceid3, instanceid1);
    ASSERT_NE(instanceid2, instanceid3);

    dmScript::Unref(L, LUA_REGISTRYINDEX, instanceref1);
    dmScript::Unref(L, LUA_REGISTRYINDEX, instanceref2);
    dmScript::Unref(L, LUA_REGISTRYINDEX, instanceref3);
}


int main(int argc, char **argv)
{
    testing::InitGoogleTest(&argc, argv);

    int ret = RUN_ALL_TESTS();
    return ret;
}<|MERGE_RESOLUTION|>--- conflicted
+++ resolved
@@ -471,9 +471,6 @@
     dmScript::DeleteCallback(cbk);
     ASSERT_FALSE(IsValidCallback(cbk));
 
-<<<<<<< HEAD
-    ASSERT_EQ(top, lua_gettop(L));
-=======
     char* test_string = (char*)lua_newuserdata(L, strlen("test_ref_data") + 1);
     strcpy(test_string, "test_ref_data");
     int string_ref = dmScript::RefInInstance(L);
@@ -492,7 +489,6 @@
     strcpy(test_string_gcd, "test_ref_data");
     int string_ref_gcd = dmScript::RefInInstance(L);
 
->>>>>>> daa1890c
     dmScript::Unref(L, LUA_REGISTRYINDEX, dummy->m_ContextTableReference);
     dmScript::Unref(L, LUA_REGISTRYINDEX, instanceref);
 
@@ -556,8 +552,6 @@
 
     dmScript::Unref(L, LUA_REGISTRYINDEX, dummy->m_ContextTableReference);
     dmScript::Unref(L, LUA_REGISTRYINDEX, instanceref);
-<<<<<<< HEAD
-=======
 }
 
 struct TestScriptExtension
@@ -684,7 +678,6 @@
     ++extension_world->m_DeleteScriptWorldCalled;
     ++extension_world->m_Extension->m_DeleteScriptWorldCalled;
     dmScript::Unref(L, LUA_REGISTRYINDEX, extension_world->m_SelfRef);
->>>>>>> daa1890c
 }
 
 static void TestScriptExtensionUpdateScriptWorld(dmScript::HScriptWorld script_world, float dt)
