#include "comp_spine_model.h"

#include <string.h>
#include <float.h>
#include <algorithm>

#include <dlib/array.h>
#include <dlib/hash.h>
#include <dlib/log.h>
#include <dlib/message.h>
#include <dlib/profile.h>
#include <dlib/dstrings.h>
#include <dlib/index_pool.h>
#include <dlib/math.h>
#include <graphics/graphics.h>
#include <render/render.h>
#include <gameobject/gameobject_ddf.h>

#include "../gamesys.h"
#include "../gamesys_private.h"

#include "spine_ddf.h"
#include "sprite_ddf.h"
#include "tile_ddf.h"

using namespace Vectormath::Aos;

namespace dmGameSystem
{
    using namespace Vectormath::Aos;
    using namespace dmGameSystemDDF;

    static const dmhash_t NULL_ANIMATION = dmHashString64("");

    static const dmhash_t PROP_SKIN = dmHashString64("skin");
    static const dmhash_t PROP_ANIMATION = dmHashString64("animation");

    struct SpineModelVertex
    {
        float x;
        float y;
        float z;
        uint16_t u;
        uint16_t v;
        uint8_t r;
        uint8_t g;
        uint8_t b;
        uint8_t a;
    };

    struct SpineModelWorld
    {
        dmArray<SpineModelComponent>    m_Components;
        dmIndexPool32                   m_ComponentIndices;
        dmArray<dmRender::RenderObject> m_RenderObjects;
        dmGraphics::HVertexDeclaration  m_VertexDeclaration;
        dmGraphics::HVertexBuffer       m_VertexBuffer;
        dmArray<SpineModelVertex>       m_VertexBufferData;

        dmArray<uint32_t>               m_RenderSortBuffer;
        dmArray<uint32_t>               m_DrawOrderToMesh;
        float                           m_MinZ;
        float                           m_MaxZ;
    };

    static void ResourceReloadedCallback(void* user_data, dmResource::SResourceDescriptor* descriptor, const char* name);

    dmGameObject::CreateResult CompSpineModelNewWorld(const dmGameObject::ComponentNewWorldParams& params)
    {
        SpineModelContext* context = (SpineModelContext*)params.m_Context;
        dmRender::HRenderContext render_context = context->m_RenderContext;
        SpineModelWorld* world = new SpineModelWorld();

        world->m_Components.SetCapacity(context->m_MaxSpineModelCount);
        world->m_Components.SetSize(context->m_MaxSpineModelCount);
        memset(&world->m_Components[0], 0, sizeof(SpineModelComponent) * context->m_MaxSpineModelCount);
        world->m_ComponentIndices.SetCapacity(context->m_MaxSpineModelCount);
        world->m_RenderObjects.SetCapacity(context->m_MaxSpineModelCount);

        world->m_RenderSortBuffer.SetCapacity(context->m_MaxSpineModelCount);
        world->m_RenderSortBuffer.SetSize(context->m_MaxSpineModelCount);
        for (uint32_t i = 0; i < context->m_MaxSpineModelCount; ++i)
        {
            world->m_RenderSortBuffer[i] = i;
        }
        world->m_MinZ = 0;
        world->m_MaxZ = 0;

        dmGraphics::VertexElement ve[] =
        {
                {"position", 0, 3, dmGraphics::TYPE_FLOAT, false},
                {"texcoord0", 1, 2, dmGraphics::TYPE_UNSIGNED_SHORT, true},
                {"color", 2, 4, dmGraphics::TYPE_UNSIGNED_BYTE, true},
        };

        world->m_VertexDeclaration = dmGraphics::NewVertexDeclaration(dmRender::GetGraphicsContext(render_context), ve, sizeof(ve) / sizeof(dmGraphics::VertexElement));

        world->m_VertexBuffer = dmGraphics::NewVertexBuffer(dmRender::GetGraphicsContext(render_context), 0, 0x0, dmGraphics::BUFFER_USAGE_DYNAMIC_DRAW);
        // Assume 4 vertices per mesh
        world->m_VertexBufferData.SetCapacity(4 * world->m_Components.Capacity());

        *params.m_World = world;

        dmResource::RegisterResourceReloadedCallback(context->m_Factory, ResourceReloadedCallback, world);

        return dmGameObject::CREATE_RESULT_OK;
    }

    dmGameObject::CreateResult CompSpineModelDeleteWorld(const dmGameObject::ComponentDeleteWorldParams& params)
    {
        SpineModelWorld* world = (SpineModelWorld*)params.m_World;
        dmGraphics::DeleteVertexDeclaration(world->m_VertexDeclaration);
        dmGraphics::DeleteVertexBuffer(world->m_VertexBuffer);

        dmResource::UnregisterResourceReloadedCallback(((SpineModelContext*)params.m_Context)->m_Factory, ResourceReloadedCallback, world);

        delete world;
        return dmGameObject::CREATE_RESULT_OK;
    }

    static bool GetSender(SpineModelComponent* component, dmMessage::URL* out_sender)
    {
        dmMessage::URL sender;
        sender.m_Socket = dmGameObject::GetMessageSocket(dmGameObject::GetCollection(component->m_Instance));
        if (dmMessage::IsSocketValid(sender.m_Socket))
        {
            dmGameObject::Result go_result = dmGameObject::GetComponentId(component->m_Instance, component->m_ComponentIndex, &sender.m_Fragment);
            if (go_result == dmGameObject::RESULT_OK)
            {
                sender.m_Path = dmGameObject::GetIdentifier(component->m_Instance);
                *out_sender = sender;
                return true;
            }
        }
        return false;
    }

    static dmGameSystemDDF::SpineAnimation* FindAnimation(dmGameSystemDDF::AnimationSet* anim_set, dmhash_t animation_id)
    {
        uint32_t anim_count = anim_set->m_Animations.m_Count;
        for (uint32_t i = 0; i < anim_count; ++i)
        {
            dmGameSystemDDF::SpineAnimation* anim = &anim_set->m_Animations[i];
            if (anim->m_Id == animation_id)
            {
                return anim;
            }
        }
        return 0x0;
    }

    static dmGameSystemDDF::MeshEntry* FindMeshEntry(dmGameSystemDDF::MeshSet* mesh_set, dmhash_t skin_id)
    {
        for (uint32_t i = 0; i < mesh_set->m_MeshEntries.m_Count; ++i)
        {
            dmGameSystemDDF::MeshEntry* mesh_entry = &mesh_set->m_MeshEntries[i];
            if (mesh_entry->m_Id == skin_id)
            {
                return mesh_entry;
            }
        }
        return 0x0;
    }

    static void AllocateMeshProperties(dmGameSystemDDF::MeshSet* mesh_set, dmArray<MeshProperties>* mesh_properties) {
        uint32_t max_mesh_count = 0;
        uint32_t count = mesh_set->m_MeshEntries.m_Count;
        for (uint32_t i = 0; i < count; ++i) {
            uint32_t mesh_count = mesh_set->m_MeshEntries[i].m_Meshes.m_Count;
            if (mesh_count > max_mesh_count) {
                max_mesh_count = mesh_count;
            }
        }
        mesh_properties->SetCapacity(max_mesh_count);
    }

    static SpinePlayer* GetPlayer(SpineModelComponent* component)
    {
        return &component->m_Players[component->m_CurrentPlayer];
    }

    static SpinePlayer* GetSecondaryPlayer(SpineModelComponent* component)
    {
        return &component->m_Players[(component->m_CurrentPlayer+1) % 2];
    }

    static SpinePlayer* SwitchPlayer(SpineModelComponent* component)
    {
        component->m_CurrentPlayer = (component->m_CurrentPlayer + 1) % 2;
        return &component->m_Players[component->m_CurrentPlayer];
    }

    static bool PlayAnimation(SpineModelComponent* component, dmhash_t animation_id, dmGameObject::Playback playback, float blend_duration)
    {
        dmGameSystemDDF::SpineAnimation* anim = FindAnimation(&component->m_Resource->m_Scene->m_SpineScene->m_AnimationSet, animation_id);
        if (anim != 0x0)
        {
            if (blend_duration > 0.0f)
            {
                component->m_BlendTimer = 0.0f;
                component->m_BlendDuration = blend_duration;
                component->m_Blending = 1;
            }
            else
            {
                SpinePlayer* player = GetPlayer(component);
                player->m_Playing = 0;
            }
            SpinePlayer* player = SwitchPlayer(component);
            player->m_AnimationId = animation_id;
            player->m_Animation = anim;
            player->m_Cursor = 0.0f;
            player->m_Playing = 1;
            player->m_Playback = playback;
            if (player->m_Playback == dmGameObject::PLAYBACK_ONCE_BACKWARD || player->m_Playback == dmGameObject::PLAYBACK_LOOP_BACKWARD)
                player->m_Backwards = 1;
            else
                player->m_Backwards = 0;
            return true;
        }
        return false;
    }

    static void CancelAnimation(SpineModelComponent* component)
    {
        SpinePlayer* player = GetPlayer(component);
        player->m_Playing = 0;
    }

    static void ReHash(SpineModelComponent* component)
    {
        // Hash resource-ptr, material-handle, blend mode and render constants
        HashState32 state;
        bool reverse = false;
        SpineModelResource* resource = component->m_Resource;
        dmGameSystemDDF::SpineModelDesc* ddf = resource->m_Model;
        dmHashInit32(&state, reverse);
        dmHashUpdateBuffer32(&state, &resource, sizeof(resource));
        dmHashUpdateBuffer32(&state, &resource->m_Material, sizeof(resource->m_Material));
        dmHashUpdateBuffer32(&state, &ddf->m_BlendMode, sizeof(ddf->m_BlendMode));
        dmArray<dmRender::Constant>& constants = component->m_RenderConstants;
        uint32_t size = constants.Size();
        // Padding in the SetConstant-struct forces us to copy the components by hand
        for (uint32_t i = 0; i < size; ++i)
        {
            dmRender::Constant& c = constants[i];
            dmHashUpdateBuffer32(&state, &c.m_NameHash, sizeof(uint64_t));
            dmHashUpdateBuffer32(&state, &c.m_Value, sizeof(Vector4));
            component->m_PrevRenderConstants[i] = c.m_Value;
        }
        component->m_MixedHash = dmHashFinal32(&state);
    }

    static dmGameObject::CreateResult CreatePose(SpineModelComponent* component)
    {
        dmGameObject::HInstance instance = component->m_Instance;
        dmGameObject::HCollection collection = dmGameObject::GetCollection(instance);
        dmArray<SpineBone>& bind_pose = component->m_Resource->m_Scene->m_BindPose;
        dmGameSystemDDF::Skeleton* skeleton = &component->m_Resource->m_Scene->m_SpineScene->m_Skeleton;
        uint32_t bone_count = skeleton->m_Bones.m_Count;
        component->m_Pose.SetCapacity(bone_count);
        component->m_Pose.SetSize(bone_count);
        for (uint32_t i = 0; i < bone_count; ++i)
        {
            component->m_Pose[i].SetIdentity();
        }
        component->m_NodeInstances.SetCapacity(bone_count);
        component->m_NodeInstances.SetSize(bone_count);
        memset(component->m_NodeInstances.Begin(), 0, sizeof(dmGameObject::HInstance) * bone_count);
        for (uint32_t i = 0; i < bone_count; ++i)
        {
            dmGameObject::HInstance inst = dmGameObject::New(collection, 0x0);
            if (inst == 0x0)
                return dmGameObject::CREATE_RESULT_UNKNOWN_ERROR;
            dmGameObject::SetIdentifier(collection, inst, dmGameObject::GenerateUniqueInstanceId(collection));
            dmGameObject::SetBone(inst, true);
            dmTransform::Transform transform = bind_pose[i].m_LocalToParent;
            if (i == 0)
            {
                transform = dmTransform::Mul(component->m_Transform, transform);
            }
            dmGameObject::SetPosition(inst, Point3(transform.GetTranslation()));
            dmGameObject::SetRotation(inst, transform.GetRotation());
            dmGameObject::SetScale(inst, transform.GetScale());
            component->m_NodeInstances[i] = inst;
        }
        // Set parents in reverse to account for child-prepending
        for (uint32_t i = 0; i < bone_count; ++i)
        {
            uint32_t index = bone_count - 1 - i;
            dmGameObject::HInstance inst = component->m_NodeInstances[index];
            dmGameObject::HInstance parent = instance;
            if (index > 0)
            {
                parent = component->m_NodeInstances[skeleton->m_Bones[index].m_Parent];
            }
            dmGameObject::SetParent(inst, parent);
        }
        return dmGameObject::CREATE_RESULT_OK;
    }

    static void DestroyPose(SpineModelComponent* component)
    {
        // Delete bone game objects
        uint32_t bone_count = component->m_NodeInstances.Size();
        for (uint32_t i = 0; i < bone_count; ++i)
        {
            dmGameObject::HInstance inst = component->m_NodeInstances[i];
            if (inst != 0x0)
            {
                dmGameObject::Delete(dmGameObject::GetCollection(component->m_Instance), inst);
            }
            else
            {
                break;
            }
        }
    }

    dmGameObject::CreateResult CompSpineModelCreate(const dmGameObject::ComponentCreateParams& params)
    {
        SpineModelWorld* world = (SpineModelWorld*)params.m_World;

        if (world->m_ComponentIndices.Remaining() == 0)
        {
            dmLogError("Spine Model could not be created since the buffer is full (%d).", world->m_Components.Capacity());
            return dmGameObject::CREATE_RESULT_UNKNOWN_ERROR;
        }
        uint32_t index = world->m_ComponentIndices.Pop();
        SpineModelComponent* component = &world->m_Components[index];
        component->m_Instance = params.m_Instance;
        component->m_Transform = dmTransform::Transform(Vector3(params.m_Position), params.m_Rotation, 1.0f);
        component->m_Resource = (SpineModelResource*)params.m_Resource;
        dmMessage::ResetURL(component->m_Listener);
        component->m_ComponentIndex = params.m_ComponentIndex;
        component->m_Enabled = 1;
        component->m_Skin = dmHashString64(component->m_Resource->m_Model->m_Skin);
        dmGameSystemDDF::MeshSet* mesh_set = &component->m_Resource->m_Scene->m_SpineScene->m_MeshSet;
        AllocateMeshProperties(mesh_set, &component->m_MeshProperties);
        component->m_MeshEntry = FindMeshEntry(&component->m_Resource->m_Scene->m_SpineScene->m_MeshSet, component->m_Skin);
        dmGameObject::CreateResult result = CreatePose(component);
        if (result != dmGameObject::CREATE_RESULT_OK)
            return result;
        ReHash(component);
        dmhash_t default_animation_id = dmHashString64(component->m_Resource->m_Model->m_DefaultAnimation);
        if (default_animation_id != NULL_ANIMATION)
        {
            // Loop forward should be the most common for idle anims etc.
            PlayAnimation(component, default_animation_id, dmGameObject::PLAYBACK_LOOP_FORWARD, 0.0f);
        }

        *params.m_UserData = (uintptr_t)component;
        return dmGameObject::CREATE_RESULT_OK;
    }

    dmGameObject::CreateResult CompSpineModelDestroy(const dmGameObject::ComponentDestroyParams& params)
    {
        SpineModelWorld* world = (SpineModelWorld*)params.m_World;
        SpineModelComponent* component = (SpineModelComponent*)*params.m_UserData;
        DestroyPose(component);
        uint32_t index = component - &world->m_Components[0];
        // If we're going to use memset, then we should explicitly clear pose and instance arrays.
        component->m_Pose.SetCapacity(0);
        component->m_NodeInstances.SetCapacity(0);
        memset(component, 0, sizeof(SpineModelComponent));
        world->m_ComponentIndices.Push(index);
        return dmGameObject::CREATE_RESULT_OK;
    }

    struct SortPredSpine
    {
        SortPredSpine(SpineModelWorld* world) : m_World(world) {}

        SpineModelWorld* m_World;

        inline bool operator () (const uint32_t x, const uint32_t y)
        {
            SpineModelComponent* c1 = &m_World->m_Components[x];
            SpineModelComponent* c2 = &m_World->m_Components[y];
            return c1->m_SortKey.m_Key < c2->m_SortKey.m_Key;
        }

    };

    static void GenerateKeys(SpineModelWorld* world)
    {
        dmArray<SpineModelComponent>& components = world->m_Components;
        uint32_t n = components.Size();

        float min_z = world->m_MinZ;
        float range = 1.0f / (world->m_MaxZ - world->m_MinZ);

        SpineModelComponent* first = world->m_Components.Begin();
        for (uint32_t i = 0; i < n; ++i)
        {
            SpineModelComponent* c = &components[i];
            uint32_t index = c - first;
            if (c->m_Resource && c->m_Enabled)
            {
                float z = (c->m_World.getElem(3, 2) - min_z) * range * 65535;
                z = dmMath::Clamp(z, 0.0f, 65535.0f);
                uint16_t zf = (uint16_t) z;
                c->m_SortKey.m_Z = zf;
                c->m_SortKey.m_Index = index;
                c->m_SortKey.m_MixedHash = c->m_MixedHash;
            }
            else
            {
                c->m_SortKey.m_Key = 0xffffffffffffffffULL;
            }
        }
    }

    static void Sort(SpineModelWorld* world)
    {
        DM_PROFILE(SpineModel, "Sort");
        dmArray<uint32_t>* buffer = &world->m_RenderSortBuffer;
        SortPredSpine pred(world);
        std::sort(buffer->Begin(), buffer->End(), pred);
    }

#define TO_BYTE(val) (uint8_t)(val * 255.0f)
#define TO_SHORT(val) (uint16_t)((val) * 65535.0f)

    static void UpdateMeshDrawOrder(SpineModelWorld* world, const SpineModelComponent* component, uint32_t mesh_count) {
        // Spine's approach to update draw order is to:
        // * Initialize with default draw order (integer sequence)
        // * Add entries with changed draw order
        // * Fill untouched slots with the unchanged entries
        // E.g.:
        // Init: [0, 1, 2]
        // Changed: 1 => 0, results in [1, 1, 2]
        // Unchanged: 0 => 0, 2 => 2, results in [1, 0, 2] (indices 1 and 2 were untouched and filled)
        world->m_DrawOrderToMesh.SetSize(mesh_count);
        // Intialize
        for (uint32_t i = 0; i < mesh_count; ++i) {
            world->m_DrawOrderToMesh[i] = i;
        }
        // Update changed
        for (uint32_t i = 0; i < mesh_count; ++i) {
            uint32_t order = component->m_MeshProperties[i].m_Order;
            if (order != i) {
                world->m_DrawOrderToMesh[order] = i;
            }
        }
        // Fill with unchanged
        uint32_t draw_order = 0;
        for (uint32_t i = 0; i < mesh_count; ++i) {
            uint32_t order = component->m_MeshProperties[i].m_Order;
            if (order == i) {
                // Find free slot
                while (world->m_DrawOrderToMesh[draw_order] != draw_order) {
                    ++draw_order;
                }
                world->m_DrawOrderToMesh[draw_order] = i;
                ++draw_order;
            }
        }
    }

    static void CreateVertexData(SpineModelWorld* world, dmArray<SpineModelVertex>& vertex_buffer, TextureSetResource* texture_set, uint32_t start_index, uint32_t end_index)
    {
        DM_PROFILE(SpineModel, "CreateVertexData");

        const dmArray<SpineModelComponent>& components = world->m_Components;
        const dmArray<uint32_t>& sort_buffer = world->m_RenderSortBuffer;

        for (uint32_t i = start_index; i < end_index; ++i)
        {
            const SpineModelComponent* component = &components[sort_buffer[i]];

            dmGameSystemDDF::MeshEntry* mesh_entry = component->m_MeshEntry;
            if (mesh_entry == 0x0)
                continue;

            const Matrix4& w = component->m_World;

            dmArray<SpineBone>& bind_pose = component->m_Resource->m_Scene->m_BindPose;

<<<<<<< HEAD
            uint32_t mesh_count = mesh_entry->m_Meshes.m_Count;
            UpdateMeshDrawOrder(world, component, mesh_count);
            for (uint32_t draw_index = 0; draw_index < mesh_count; ++draw_index) {
                uint32_t mesh_index = world->m_DrawOrderToMesh[draw_index];
                const MeshProperties* properties = &component->m_MeshProperties[mesh_index];
                dmGameSystemDDF::Mesh* mesh = &mesh_entry->m_Meshes[mesh_index];
                if (!properties->m_Visible) {
                    continue;
                }
                uint32_t index_count = mesh->m_Indices.m_Count;
                for (uint32_t ii = 0; ii < index_count; ++ii)
=======
            uint32_t index_count = mesh->m_Indices.m_Count;
            for (uint32_t ii = 0; ii < index_count; ++ii)
            {
                vertex_buffer.SetSize(vertex_buffer.Size()+1);
                SpineModelVertex& v = vertex_buffer.Back();
                uint32_t vi = mesh->m_Indices[ii];
                uint32_t e = vi*3;
                Point3 in_p(mesh->m_Positions[e+0], mesh->m_Positions[e+1], mesh->m_Positions[e+2]);
                Point3 out_p(0.0f, 0.0f, 0.0f);
                uint32_t bi_offset = vi * 4;
                uint32_t* bone_indices = &mesh->m_BoneIndices[bi_offset];
                float* bone_weights = &mesh->m_Weights[bi_offset];
                for (uint32_t bi = 0; bi < 4; ++bi)
>>>>>>> 42a761e7
                {
                    vertex_buffer.SetSize(vertex_buffer.Size()+1);
                    SpineModelVertex& v = vertex_buffer.Back();
                    uint32_t vi = mesh->m_Indices[ii];
                    uint32_t e = vi*3;
                    Point3 in_p(mesh->m_Positions[e++], mesh->m_Positions[e++], mesh->m_Positions[e++]);
                    Point3 out_p(0.0f, 0.0f, 0.0f);
                    uint32_t bi_offset = vi * 4;
                    uint32_t* bone_indices = &mesh->m_BoneIndices[bi_offset];
                    float* bone_weights = &mesh->m_Weights[bi_offset];
                    for (uint32_t bi = 0; bi < 4; ++bi)
                    {
                        if (bone_weights[bi] > 0.0f)
                        {
                            uint32_t bone_index = bone_indices[bi];
                            out_p += Vector3(dmTransform::Apply(component->m_Pose[bone_index], dmTransform::Apply(bind_pose[bone_index].m_ModelToLocal, in_p))) * bone_weights[bi];
                        }
                    }
                    *((Vector4*)&v) = w * out_p;
                    e = vi*2;
                    v.u = TO_SHORT(mesh->m_Texcoord0[e++]);
                    v.v = TO_SHORT(mesh->m_Texcoord0[e++]);
                    v.r = TO_BYTE(properties->m_Color[0]);
                    v.g = TO_BYTE(properties->m_Color[1]);
                    v.b = TO_BYTE(properties->m_Color[2]);
                    v.a = TO_BYTE(properties->m_Color[3]);
                }
<<<<<<< HEAD
=======

                Vector4 posed_vertex = w * out_p;
                v.x = posed_vertex[0];
                v.y = posed_vertex[1];
                v.z = posed_vertex[2];

                e = vi*2;
                v.u = TO_SHORT(mesh->m_Texcoord0[e+0]);
                v.v = TO_SHORT(mesh->m_Texcoord0[e+1]);
>>>>>>> 42a761e7
            }
        }
    }

#undef TO_BYTE
#undef TO_SHORT

    static uint32_t RenderBatch(SpineModelWorld* world, dmRender::HRenderContext render_context, dmArray<SpineModelVertex>& vertex_buffer, uint32_t start_index)
    {
        DM_PROFILE(SpineModel, "RenderBatch");
        uint32_t n = world->m_Components.Size();

        const dmArray<SpineModelComponent>& components = world->m_Components;
        const dmArray<uint32_t>& sort_buffer = world->m_RenderSortBuffer;

        const SpineModelComponent* first = &components[sort_buffer[start_index]];
        assert(first->m_Enabled);
        TextureSetResource* texture_set = first->m_Resource->m_Scene->m_TextureSet;
        uint64_t z = first->m_SortKey.m_Z;
        uint32_t hash = first->m_MixedHash;

        uint32_t vertex_count = 0;
        uint32_t end_index = n;
        for (uint32_t i = start_index; i < n; ++i)
        {
            const SpineModelComponent* c = &components[sort_buffer[i]];
            if (!c->m_Enabled || c->m_MixedHash != hash || c->m_SortKey.m_Z != z)
            {
                end_index = i;
                break;
            }
            if (c->m_MeshEntry != 0x0) {
                uint32_t mesh_count = c->m_MeshEntry->m_Meshes.m_Count;
                for (uint32_t mesh_index = 0; mesh_index < mesh_count; ++mesh_index) {
                    if (c->m_MeshProperties[mesh_index].m_Visible) {
                        vertex_count += c->m_MeshEntry->m_Meshes[mesh_index].m_Indices.m_Count;
                    }
                }
            }
        }

        if (vertex_buffer.Remaining() < vertex_count)
            vertex_buffer.OffsetCapacity(vertex_count - vertex_buffer.Remaining());

        // Render object
        dmRender::RenderObject ro;
        ro.m_VertexDeclaration = world->m_VertexDeclaration;
        ro.m_VertexBuffer = world->m_VertexBuffer;
        ro.m_PrimitiveType = dmGraphics::PRIMITIVE_TRIANGLES;
        ro.m_VertexStart = vertex_buffer.Size();
        ro.m_VertexCount = vertex_count;
        ro.m_Material = first->m_Resource->m_Material;
        ro.m_Textures[0] = texture_set->m_Texture;
        // The first transform is used for the batch. Mean-value might be better?
        // NOTE: The position is already transformed, see CreateVertexData, but set for sorting.
        // See also sprite.vp
        ro.m_WorldTransform = first->m_World;
        ro.m_CalculateDepthKey = 1;

        const dmArray<dmRender::Constant>& constants = first->m_RenderConstants;
        uint32_t size = constants.Size();
        for (uint32_t i = 0; i < size; ++i)
        {
            const dmRender::Constant& c = constants[i];
            dmRender::EnableRenderObjectConstant(&ro, c.m_NameHash, c.m_Value);
        }

        dmGameSystemDDF::SpineModelDesc::BlendMode blend_mode = first->m_Resource->m_Model->m_BlendMode;
        switch (blend_mode)
        {
            case dmGameSystemDDF::SpineModelDesc::BLEND_MODE_ALPHA:
                ro.m_SourceBlendFactor = dmGraphics::BLEND_FACTOR_ONE;
                ro.m_DestinationBlendFactor = dmGraphics::BLEND_FACTOR_ONE_MINUS_SRC_ALPHA;
            break;

            case dmGameSystemDDF::SpineModelDesc::BLEND_MODE_ADD:
                ro.m_SourceBlendFactor = dmGraphics::BLEND_FACTOR_ONE;
                ro.m_DestinationBlendFactor = dmGraphics::BLEND_FACTOR_ONE;
            break;

            case dmGameSystemDDF::SpineModelDesc::BLEND_MODE_MULT:
                ro.m_SourceBlendFactor = dmGraphics::BLEND_FACTOR_DST_COLOR;
                ro.m_DestinationBlendFactor = dmGraphics::BLEND_FACTOR_ONE_MINUS_SRC_ALPHA;
            break;

            default:
                dmLogError("Unknown blend mode: %d\n", blend_mode);
                assert(0);
            break;
        }
        ro.m_SetBlendFactors = 1;

        world->m_RenderObjects.Push(ro);
        dmRender::AddToRender(render_context, &world->m_RenderObjects[world->m_RenderObjects.Size() - 1]);

        CreateVertexData(world, vertex_buffer, texture_set, start_index, end_index);
        return end_index;
    }

    void UpdateTransforms(SpineModelWorld* world)
    {
        DM_PROFILE(SpineModel, "UpdateTransforms");

        dmArray<SpineModelComponent>& components = world->m_Components;
        uint32_t n = components.Size();
        float min_z = FLT_MAX;
        float max_z = -FLT_MAX;
        for (uint32_t i = 0; i < n; ++i)
        {
            SpineModelComponent* c = &components[i];

            // NOTE: texture_set = c->m_Resource might be NULL so it's essential to "continue" here
            if (!c->m_Enabled)
                continue;

            if (c->m_MeshEntry != 0x0)
            {
                dmTransform::Transform world = dmGameObject::GetWorldTransform(c->m_Instance);
                if (dmGameObject::ScaleAlongZ(c->m_Instance))
                {
                    world = dmTransform::Mul(world, c->m_Transform);
                }
                else
                {
                    world = dmTransform::MulNoScaleZ(world, c->m_Transform);
                }
                Matrix4 w = dmTransform::ToMatrix4(world);
                Vector4 position = w.getCol3();
                float z = position.getZ();
                min_z = dmMath::Min(min_z, z);
                max_z = dmMath::Max(max_z, z);
                w.setCol3(position);
                c->m_World = w;
            }
        }

        if (n == 0)
        {
            // NOTE: Avoid large numbers and risk of de-normalized etc.
            // if n == 0 the actual values of min/max-z doens't matter
            min_z = 0;
            max_z = 1;
        }

        world->m_MinZ = min_z;
        world->m_MaxZ = max_z;
    }

    static Vector3 SampleVec3(uint32_t sample, float frac, float* data)
    {
        uint32_t i0 = sample*3;
        uint32_t i1 = i0+3;
        return lerp(frac, Vector3(data[i0+0], data[i0+1], data[i0+2]), Vector3(data[i1+0], data[i1+1], data[i1+2]));
    }

    static Vector4 SampleVec4(uint32_t sample, float frac, float* data)
    {
        uint32_t i0 = sample*4;
        uint32_t i1 = i0+4;
        return lerp(frac, Vector4(data[i0+0], data[i0+1], data[i0+2], data[i0+3]), Vector4(data[i1+0], data[i1+1], data[i1+2], data[i1+3]));
    }

    static Quat SampleQuat(uint32_t sample, float frac, float* data)
    {
        uint32_t i = sample*4;
        return lerp(frac, Quat(data[i+0], data[i+1], data[i+2], data[i+3]), Quat(data[i+0+4], data[i+1+4], data[i+2+4], data[i+3+4]));
    }

    static float CursorToTime(float cursor, float duration, bool backwards, bool once_pingpong)
    {
        float t = cursor;
        if (backwards)
            t = duration - t;
        if (once_pingpong && t > duration * 0.5f)
        {
            t = duration - t;
        }
        return t;
    }

    static void PostEvent(dmMessage::URL* sender, dmMessage::URL* receiver, dmhash_t event_id, dmGameSystemDDF::EventKey* key)
    {
        dmGameSystemDDF::SpineEvent event;
        event.m_EventId = event_id;
        event.m_T = key->m_T;
        event.m_Integer = key->m_Integer;
        event.m_Float = key->m_Float;
        event.m_String = key->m_String;

        dmhash_t message_id = dmGameSystemDDF::SpineEvent::m_DDFDescriptor->m_NameHash;

        uintptr_t descriptor = (uintptr_t)dmGameSystemDDF::SpineEvent::m_DDFDescriptor;
        uint32_t data_size = sizeof(dmGameSystemDDF::SpineEvent);
        dmMessage::Result result = dmMessage::Post(sender, receiver, message_id, 0, descriptor, &event, data_size);
        if (result != dmMessage::RESULT_OK)
        {
            dmLogError("Could not send spine_event to listener.");
        }
    }

    static void PostEventsInterval(dmMessage::URL* sender, dmMessage::URL* receiver, dmGameSystemDDF::SpineAnimation* animation, float start_cursor, float end_cursor, float duration, bool backwards)
    {
        const uint32_t track_count = animation->m_EventTracks.m_Count;
        for (uint32_t ti = 0; ti < track_count; ++ti)
        {
            dmGameSystemDDF::EventTrack* track = &animation->m_EventTracks[ti];
            const uint32_t key_count = track->m_Keys.m_Count;
            for (uint32_t ki = 0; ki < key_count; ++ki)
            {
                dmGameSystemDDF::EventKey* key = &track->m_Keys[ki];
                float cursor = key->m_T;
                if (backwards)
                    cursor = duration - cursor;
                if (start_cursor <= cursor && cursor < end_cursor)
                {
                    PostEvent(sender, receiver, track->m_EventId, key);
                }
            }
        }
    }

    static void PostEvents(SpinePlayer* player, dmMessage::URL* sender, dmMessage::URL* listener, dmGameSystemDDF::SpineAnimation* animation, float dt, float prev_cursor, float duration, bool completed)
    {
        dmMessage::URL receiver = *listener;
        if (!dmMessage::IsSocketValid(receiver.m_Socket))
        {
            receiver = *sender;
            receiver.m_Fragment = 0; // broadcast to sibling components
        }
        float cursor = player->m_Cursor;
        // Since the intervals are defined as t0 <= t < t1, make sure we include the end of the animation, i.e. when t1 == duration
        if (completed)
            cursor += dt;
        // If the start cursor is greater than the end cursor, we have looped and handle that as two distinct intervals: [0,end_cursor) and [start_cursor,duration)
        // Note that for looping ping pong, one event can be triggered twice during the same frame by appearing in both intervals
        if (prev_cursor > cursor)
        {
            bool prev_backwards = player->m_Backwards;
            // Handle the flipping nature of ping pong
            if (player->m_Playback == dmGameObject::PLAYBACK_LOOP_PINGPONG)
            {
                prev_backwards = !player->m_Backwards;
            }
            PostEventsInterval(sender, &receiver, animation, prev_cursor, duration, duration, prev_backwards);
            PostEventsInterval(sender, &receiver, animation, 0.0f, cursor, duration, player->m_Backwards);
        }
        else
        {
            // Special handling when we reach the way back of once ping pong playback
            float half_duration = duration * 0.5f;
            if (player->m_Playback == dmGameObject::PLAYBACK_ONCE_PINGPONG && cursor > half_duration)
            {
                // If the previous cursor was still in the forward direction, treat it as two distinct intervals: [start_cursor,half_duration) and [half_duration, end_cursor)
                if (prev_cursor < half_duration)
                {
                    PostEventsInterval(sender, &receiver, animation, prev_cursor, half_duration, duration, false);
                    PostEventsInterval(sender, &receiver, animation, half_duration, cursor, duration, true);
                }
                else
                {
                    PostEventsInterval(sender, &receiver, animation, prev_cursor, cursor, duration, true);
                }
            }
            else
            {
                PostEventsInterval(sender, &receiver, animation, prev_cursor, cursor, duration, player->m_Backwards);
            }
        }
    }

    static float GetCursorDuration(SpinePlayer* player, dmGameSystemDDF::SpineAnimation* animation)
    {
        float duration = animation->m_Duration;
        if (player->m_Playback == dmGameObject::PLAYBACK_ONCE_PINGPONG)
        {
            duration *= 2.0f;
        }
        return duration;
    }

    static void UpdatePlayer(SpineModelComponent* component, SpinePlayer* player, float dt, dmMessage::URL* listener)
    {
        dmGameSystemDDF::SpineAnimation* animation = player->m_Animation;
        if (animation == 0x0 || !player->m_Playing)
            return;

        // Advance cursor
        float prev_cursor = player->m_Cursor;
        if (player->m_Playback != dmGameObject::PLAYBACK_NONE)
        {
            player->m_Cursor += dt;
        }
        float duration = GetCursorDuration(player, animation);
        if (duration == 0.0f) {
            player->m_Cursor = 0;
        }

        // Adjust cursor
        bool completed = false;
        switch (player->m_Playback)
        {
        case dmGameObject::PLAYBACK_ONCE_FORWARD:
        case dmGameObject::PLAYBACK_ONCE_BACKWARD:
        case dmGameObject::PLAYBACK_ONCE_PINGPONG:
            if (player->m_Cursor >= duration)
            {
                player->m_Cursor = duration;
                completed = true;
            }
            break;
        case dmGameObject::PLAYBACK_LOOP_FORWARD:
        case dmGameObject::PLAYBACK_LOOP_BACKWARD:
            while (player->m_Cursor >= duration && duration > 0.0f)
            {
                player->m_Cursor -= duration;
            }
            break;
        case dmGameObject::PLAYBACK_LOOP_PINGPONG:
            while (player->m_Cursor >= duration && duration > 0.0f)
            {
                player->m_Cursor -= duration;
                player->m_Backwards = ~player->m_Backwards;
            }
            break;
        default:
            break;
        }

        dmMessage::URL sender;
        if (prev_cursor != player->m_Cursor && GetSender(component, &sender))
        {
            dmMessage::URL receiver = *listener;
            receiver.m_Function = 0;
            PostEvents(player, &sender, &receiver, animation, dt, prev_cursor, duration, completed);
        }

        if (completed)
        {
            player->m_Playing = 0;
            // Only report completeness for the primary player
            if (player == GetPlayer(component) && dmMessage::IsSocketValid(listener->m_Socket))
            {
                dmMessage::URL sender;
                if (GetSender(component, &sender))
                {
                    dmhash_t message_id = dmGameSystemDDF::SpineAnimationDone::m_DDFDescriptor->m_NameHash;
                    dmGameSystemDDF::SpineAnimationDone message;
                    message.m_AnimationId = player->m_AnimationId;
                    message.m_Playback = player->m_Playback;

                    dmMessage::URL receiver = *listener;
                    uintptr_t descriptor = (uintptr_t)dmGameSystemDDF::SpineAnimationDone::m_DDFDescriptor;
                    uint32_t data_size = sizeof(dmGameSystemDDF::SpineAnimationDone);
                    dmMessage::Result result = dmMessage::Post(&sender, &receiver, message_id, 0, descriptor, &message, data_size);
                    dmMessage::ResetURL(*listener);
                    if (result != dmMessage::RESULT_OK)
                    {
                        dmLogError("Could not send animation_done to listener.");
                    }
                }
                else
                {
                    dmLogError("Could not send animation_done to listener because of incomplete component.");
                }
            }
        }
    }

    static void ApplyAnimation(SpinePlayer* player, dmArray<dmTransform::Transform>& pose, dmArray<MeshProperties>& properties, float blend_weight, dmhash_t skin_id, bool draw_order)
    {
        dmGameSystemDDF::SpineAnimation* animation = player->m_Animation;
        if (animation == 0x0)
            return;
        float duration = GetCursorDuration(player, animation);
        float t = CursorToTime(player->m_Cursor, duration, player->m_Backwards, player->m_Playback == dmGameObject::PLAYBACK_ONCE_PINGPONG);

        float fraction = t * animation->m_SampleRate;
        uint32_t sample = (uint32_t)fraction;
        uint32_t rounded_sample = (uint32_t)(fraction + 0.5f);
        fraction -= sample;
        // Sample animation tracks
        uint32_t track_count = animation->m_Tracks.m_Count;
        for (uint32_t ti = 0; ti < track_count; ++ti)
        {
            dmGameSystemDDF::AnimationTrack* track = &animation->m_Tracks[ti];
            uint32_t bone_index = track->m_BoneIndex;
            dmTransform::Transform& transform = pose[bone_index];
            if (track->m_Positions.m_Count > 0)
            {
                transform.SetTranslation(lerp(blend_weight, transform.GetTranslation(), SampleVec3(sample, fraction, track->m_Positions.m_Data)));
            }
            if (track->m_Rotations.m_Count > 0)
            {
                transform.SetRotation(lerp(blend_weight, transform.GetRotation(), SampleQuat(sample, fraction, track->m_Rotations.m_Data)));
            }
            if (track->m_Scale.m_Count > 0)
            {
                transform.SetScale(lerp(blend_weight, transform.GetScale(), SampleVec3(sample, fraction, track->m_Scale.m_Data)));
            }
        }
        track_count = animation->m_MeshTracks.m_Count;
        for (uint32_t ti = 0; ti < track_count; ++ti) {
            dmGameSystemDDF::MeshAnimationTrack* track = &animation->m_MeshTracks[ti];
            if (skin_id == track->m_SkinId) {
                MeshProperties& props = properties[track->m_MeshIndex];
                if (track->m_Colors.m_Count > 0) {
                    Vector4 color(props.m_Color[0], props.m_Color[1], props.m_Color[2], props.m_Color[3]);
                    color = lerp(blend_weight, color, SampleVec4(sample, fraction, track->m_Colors.m_Data));
                    props.m_Color[0] = color[0];
                    props.m_Color[1] = color[1];
                    props.m_Color[2] = color[2];
                    props.m_Color[3] = color[3];
                }
                if (track->m_Visible.m_Count > 0) {
                    if (blend_weight >= 0.5f) {
                        props.m_Visible = track->m_Visible[rounded_sample];
                    }
                }
                if (track->m_OrderOffset.m_Count > 0 && draw_order) {
                    props.m_Order += track->m_OrderOffset[rounded_sample];
                }
            }
        }
    }

    static void UpdateBlend(SpineModelComponent* component, float dt)
    {
        if (component->m_Blending)
        {
            component->m_BlendTimer += dt;
            if (component->m_BlendTimer >= component->m_BlendDuration)
            {
                component->m_Blending = 0;
                SpinePlayer* secondary = GetSecondaryPlayer(component);
                secondary->m_Playing = 0;
            }
        }
    }

    static void Animate(SpineModelWorld* world, float dt)
    {
        DM_PROFILE(SpineModel, "Animate");

        dmArray<SpineModelComponent>& components = world->m_Components;
        uint32_t n = components.Size();
        for (uint32_t i = 0; i < n; ++i)
        {
            SpineModelComponent* component = &components[i];
            if (!component->m_Enabled || component->m_Pose.Empty())
                continue;

            dmGameSystemDDF::Skeleton* skeleton = &component->m_Resource->m_Scene->m_SpineScene->m_Skeleton;
            dmArray<SpineBone>& bind_pose = component->m_Resource->m_Scene->m_BindPose;
            dmArray<dmTransform::Transform>& pose = component->m_Pose;
            // Reset pose
            uint32_t bone_count = pose.Size();
            for (uint32_t bi = 0; bi < bone_count; ++bi)
            {
                pose[bi].SetIdentity();
            }
            dmArray<MeshProperties>& properties = component->m_MeshProperties;

            UpdateBlend(component, dt);

            SpinePlayer* player = GetPlayer(component);
            if (component->m_Blending)
            {
                float fade_rate = component->m_BlendTimer / component->m_BlendDuration;
                float blend_weight = 1.0f;
                for (uint32_t pi = 0; pi < 2; ++pi)
                {
                    SpinePlayer* p = &component->m_Players[pi];
                    UpdatePlayer(component, p, dt, &component->m_Listener);
                    bool draw_order = true;
                    if (player == p) {
                        draw_order = fade_rate >= 0.5f;
                    } else {
                        draw_order = fade_rate < 0.5f;
                    }
                    ApplyAnimation(p, pose, properties, blend_weight, component->m_Skin, draw_order);
                    if (player == p)
                    {
                        blend_weight = 1.0f - fade_rate;
                    }
                    else
                    {
                        blend_weight = fade_rate;
                    }
                }
            }
            else
            {
                UpdatePlayer(component, player, dt, &component->m_Listener);
                ApplyAnimation(player, pose, properties, 1.0f, component->m_Skin, true);
            }

            for (uint32_t bi = 0; bi < bone_count; ++bi)
            {
                dmTransform::Transform& t = pose[bi];
                // Normalize quaternions while we blend
                if (component->m_Blending)
                {
                    Quat rotation = t.GetRotation();
                    if (dot(rotation, rotation) > 0.001f)
                        rotation = normalize(rotation);
                    t.SetRotation(rotation);
                }
                const dmTransform::Transform& bind_t = bind_pose[bi].m_LocalToParent;
                t.SetTranslation(bind_t.GetTranslation() + t.GetTranslation());
                t.SetRotation(bind_t.GetRotation() * t.GetRotation());
                t.SetScale(mulPerElem(bind_t.GetScale(), t.GetScale()));
            }

            // Include component transform in the GO instance reflecting the root bone
            dmTransform::Transform root_t = pose[0];
            pose[0] = dmTransform::Mul(component->m_Transform, root_t);
            dmGameObject::SetBoneTransforms(component->m_Instance, pose.Begin(), pose.Size());
            pose[0] = root_t;
            for (uint32_t bi = 0; bi < bone_count; ++bi)
            {
                dmTransform::Transform& transform = pose[bi];
                // Convert every transform into model space
                if (bi > 0) {
                    dmGameSystemDDF::Bone* bone = &skeleton->m_Bones[bi];
                    if (bone->m_InheritScale)
                    {
                        transform = dmTransform::Mul(pose[bone->m_Parent], transform);
                    }
                    else
                    {
                        Vector3 scale = transform.GetScale();
                        transform = dmTransform::Mul(pose[bone->m_Parent], transform);
                        transform.SetScale(scale);
                    }
                }
            }
        }
    }

    dmGameObject::UpdateResult CompSpineModelUpdate(const dmGameObject::ComponentsUpdateParams& params)
    {
        /*
         * All spine models are sorted, using the m_RenderSortBuffer, with respect to the:
         *
         *     - hash value of m_Resource, i.e. equal iff the sprite is rendering with identical atlas
         *     - z-value
         *     - component index
         *  or
         *     - 0xffffffff (or corresponding 64-bit value) if not enabled
         * such that all non-enabled spine models ends up last in the array
         * and spine models with equal atlas and depth consecutively
         *
         * The z-sorting is considered a hack as we assume a camera pointing along the z-axis. We currently
         * have no access, by design as render-data currently should be invariant to camera parameters,
         * to the transformation matrices when generating render-data. The render-system and go-system should probably
         * be changed such that unique render-objects are created when necessary and on-demand instead of up-front as
         * currently. Another option could be a call-back when the actual rendering occur.
         *
         * The sorted array of indices are grouped into batches, using z and resource-hash as predicates, and every
         * batch is rendered using a single draw-call. Note that the world transform
         * is set to first sprite transform for correct batch sorting. The actual vertex transformation is performed in code
         * and standard world-transformation is removed from vertex-program.
         *
         * NOTES:
         * * When/if transparency the batching predicates must be updated in order to
         *   support per sprite correct sorting.
         */

        SpineModelContext* context = (SpineModelContext*)params.m_Context;
        dmRender::HRenderContext render_context = context->m_RenderContext;
        SpineModelWorld* world = (SpineModelWorld*)params.m_World;

        dmGraphics::SetVertexBufferData(world->m_VertexBuffer, 6 * sizeof(SpineModelVertex) * world->m_Components.Size(), 0x0, dmGraphics::BUFFER_USAGE_DYNAMIC_DRAW);
        dmArray<SpineModelVertex>& vertex_buffer = world->m_VertexBufferData;
        vertex_buffer.SetSize(0);

        dmArray<SpineModelComponent>& components = world->m_Components;
        uint32_t sprite_count = components.Size();
        for (uint32_t i = 0; i < sprite_count; ++i)
        {
            SpineModelComponent& component = components[i];
            if (!component.m_Enabled)
                continue;
            uint32_t const_count = component.m_RenderConstants.Size();
            for (uint32_t const_i = 0; const_i < const_count; ++const_i)
            {
                float diff_sq = lengthSqr(component.m_RenderConstants[const_i].m_Value - component.m_PrevRenderConstants[const_i]);
                if (diff_sq > 0)
                {
                    ReHash(&component);
                    break;
                }
            }
            if (component.m_MeshEntry != 0x0) {
                uint32_t mesh_count = component.m_MeshEntry->m_Meshes.m_Count;
                component.m_MeshProperties.SetSize(mesh_count);
                for (uint32_t mesh_index = 0; mesh_index < mesh_count; ++mesh_index) {
                    dmGameSystemDDF::Mesh* mesh = &component.m_MeshEntry->m_Meshes[mesh_index];
                    float* color = mesh->m_Color.m_Data;
                    MeshProperties* properties = &component.m_MeshProperties[mesh_index];
                    properties->m_Color[0] = color[0];
                    properties->m_Color[1] = color[1];
                    properties->m_Color[2] = color[2];
                    properties->m_Color[3] = color[3];
                    properties->m_Order = mesh->m_DrawOrder;
                    properties->m_Visible = mesh->m_Visible;
                }
                if (world->m_DrawOrderToMesh.Capacity() < mesh_count) {
                    world->m_DrawOrderToMesh.SetCapacity(mesh_count);
                }
            } else {
                component.m_MeshProperties.SetSize(0);
            }
        }
        UpdateTransforms(world);
        GenerateKeys(world);
        Sort(world);

        world->m_RenderObjects.SetSize(0);

        const dmArray<uint32_t>& sort_buffer = world->m_RenderSortBuffer;

        Animate(world, params.m_UpdateContext->m_DT);

        uint32_t start_index = 0;
        uint32_t n = components.Size();
        while (start_index < n && components[sort_buffer[start_index]].m_Enabled)
        {
            start_index = RenderBatch(world, render_context, vertex_buffer, start_index);
        }

        void* vertex_buffer_data = 0x0;
        if (!vertex_buffer.Empty())
            vertex_buffer_data = (void*)&(vertex_buffer[0]);
        dmGraphics::SetVertexBufferData(world->m_VertexBuffer, vertex_buffer.Size() * sizeof(SpineModelVertex), vertex_buffer_data, dmGraphics::BUFFER_USAGE_DYNAMIC_DRAW);

        return dmGameObject::UPDATE_RESULT_OK;
    }

    static bool CompSpineModelGetConstantCallback(void* user_data, dmhash_t name_hash, dmRender::Constant** out_constant)
    {
        SpineModelComponent* component = (SpineModelComponent*)user_data;
        dmArray<dmRender::Constant>& constants = component->m_RenderConstants;
        uint32_t count = constants.Size();
        for (uint32_t i = 0; i < count; ++i)
        {
            dmRender::Constant& c = constants[i];
            if (c.m_NameHash == name_hash)
            {
                *out_constant = &c;
                return true;
            }
        }
        return false;
    }

    static void CompSpineModelSetConstantCallback(void* user_data, dmhash_t name_hash, uint32_t* element_index, const dmGameObject::PropertyVar& var)
    {
        SpineModelComponent* component = (SpineModelComponent*)user_data;
        dmArray<dmRender::Constant>& constants = component->m_RenderConstants;
        uint32_t count = constants.Size();
        Vector4* v = 0x0;
        for (uint32_t i = 0; i < count; ++i)
        {
            dmRender::Constant& c = constants[i];
            if (c.m_NameHash == name_hash)
            {
                v = &c.m_Value;
                break;
            }
        }
        if (v == 0x0)
        {
            if (constants.Full())
            {
                uint32_t capacity = constants.Capacity() + 4;
                constants.SetCapacity(capacity);
                component->m_PrevRenderConstants.SetCapacity(capacity);
            }
            dmRender::Constant c;
            dmRender::GetMaterialProgramConstant(component->m_Resource->m_Material, name_hash, c);
            constants.Push(c);
            component->m_PrevRenderConstants.Push(c.m_Value);
            v = &(constants[constants.Size()-1].m_Value);
        }
        if (element_index == 0x0)
            *v = Vector4(var.m_V4[0], var.m_V4[1], var.m_V4[2], var.m_V4[3]);
        else
            v->setElem(*element_index, (float)var.m_Number);
        ReHash(component);
    }

    dmGameObject::UpdateResult CompSpineModelOnMessage(const dmGameObject::ComponentOnMessageParams& params)
    {
        SpineModelComponent* component = (SpineModelComponent*)*params.m_UserData;
        if (params.m_Message->m_Id == dmGameObjectDDF::Enable::m_DDFDescriptor->m_NameHash)
        {
            component->m_Enabled = 1;
        }
        else if (params.m_Message->m_Id == dmGameObjectDDF::Disable::m_DDFDescriptor->m_NameHash)
        {
            component->m_Enabled = 0;
        }
        else if (params.m_Message->m_Descriptor != 0x0)
        {
            if (params.m_Message->m_Id == dmGameSystemDDF::SpinePlayAnimation::m_DDFDescriptor->m_NameHash)
            {
                dmGameSystemDDF::SpinePlayAnimation* ddf = (dmGameSystemDDF::SpinePlayAnimation*)params.m_Message->m_Data;
                if (PlayAnimation(component, ddf->m_AnimationId, (dmGameObject::Playback)ddf->m_Playback, ddf->m_BlendDuration))
                {
                    component->m_Listener = params.m_Message->m_Sender;
                }
            }
            else if (params.m_Message->m_Id == dmGameSystemDDF::SpineCancelAnimation::m_DDFDescriptor->m_NameHash)
            {
                CancelAnimation(component);
            }
        }

        return dmGameObject::UPDATE_RESULT_OK;
    }

    static void OnResourceReloaded(SpineModelComponent* component)
    {
        dmGameSystemDDF::SpineScene* scene = component->m_Resource->m_Scene->m_SpineScene;
        component->m_Skin = dmHashString64(component->m_Resource->m_Model->m_Skin);
        AllocateMeshProperties(&scene->m_MeshSet, &component->m_MeshProperties);
        component->m_MeshEntry = FindMeshEntry(&scene->m_MeshSet, component->m_Skin);
        dmhash_t default_anim_id = dmHashString64(component->m_Resource->m_Model->m_DefaultAnimation);
        for (uint32_t i = 0; i < 2; ++i)
        {
            SpinePlayer* player = &component->m_Players[i];
            if (player->m_Playing)
            {
                player->m_Animation = FindAnimation(&scene->m_AnimationSet, player->m_AnimationId);
                if (player->m_Animation == 0x0)
                {
                    player->m_AnimationId = default_anim_id;
                    player->m_Animation = FindAnimation(&scene->m_AnimationSet, player->m_AnimationId);
                }
            }
        }
        DestroyPose(component);
        CreatePose(component);
    }

    void CompSpineModelOnReload(const dmGameObject::ComponentOnReloadParams& params)
    {
        SpineModelComponent* component = (SpineModelComponent*)*params.m_UserData;
        component->m_Resource = (SpineModelResource*)params.m_Resource;
        OnResourceReloaded(component);
    }

    dmGameObject::PropertyResult CompSpineModelGetProperty(const dmGameObject::ComponentGetPropertyParams& params, dmGameObject::PropertyDesc& out_value)
    {
        SpineModelComponent* component = (SpineModelComponent*)*params.m_UserData;
        if (params.m_PropertyId == PROP_SKIN)
        {
            out_value.m_Variant = dmGameObject::PropertyVar(component->m_Skin);
            return dmGameObject::PROPERTY_RESULT_OK;
        }
        else if (params.m_PropertyId == PROP_ANIMATION)
        {
            SpinePlayer* player = GetPlayer(component);
            out_value.m_Variant = dmGameObject::PropertyVar(player->m_AnimationId);
            return dmGameObject::PROPERTY_RESULT_OK;
        }
        return GetMaterialConstant(component->m_Resource->m_Material, params.m_PropertyId, out_value, CompSpineModelGetConstantCallback, component);
    }

    dmGameObject::PropertyResult CompSpineModelSetProperty(const dmGameObject::ComponentSetPropertyParams& params)
    {
        SpineModelComponent* component = (SpineModelComponent*)*params.m_UserData;
        if (params.m_PropertyId == PROP_SKIN)
        {
            if (params.m_Value.m_Type != dmGameObject::PROPERTY_TYPE_HASH)
                return dmGameObject::PROPERTY_RESULT_TYPE_MISMATCH;
            dmGameSystemDDF::MeshEntry* mesh_entry = 0x0;
            dmGameSystemDDF::MeshSet* mesh_set = &component->m_Resource->m_Scene->m_SpineScene->m_MeshSet;
            dmhash_t skin = params.m_Value.m_Hash;
            for (uint32_t i = 0; i < mesh_set->m_MeshEntries.m_Count; ++i)
            {
                if (skin == mesh_set->m_MeshEntries[i].m_Id)
                {
                    mesh_entry = &mesh_set->m_MeshEntries[i];
                    break;
                }
            }
            if (mesh_entry == 0x0)
            {
                dmLogError("Could not find skin '%s' in the mesh set.", (const char*)dmHashReverse64(skin, 0x0));
                return dmGameObject::PROPERTY_RESULT_UNSUPPORTED_VALUE;
            }
            component->m_MeshEntry = mesh_entry;
            component->m_Skin = params.m_Value.m_Hash;
            return dmGameObject::PROPERTY_RESULT_OK;
        }
        return SetMaterialConstant(component->m_Resource->m_Material, params.m_PropertyId, params.m_Value, CompSpineModelSetConstantCallback, component);
    }

    static void ResourceReloadedCallback(void* user_data, dmResource::SResourceDescriptor* descriptor, const char* name)
    {
        SpineModelWorld* world = (SpineModelWorld*)user_data;
        dmArray<SpineModelComponent>& components = world->m_Components;
        uint32_t n = components.Size();
        for (uint32_t i = 0; i < n; ++i)
        {
            SpineModelComponent* component = &components[i];
            if (component->m_Resource != 0x0 && component->m_Resource->m_Scene == descriptor->m_Resource)
                OnResourceReloaded(component);
        }
    }

}<|MERGE_RESOLUTION|>--- conflicted
+++ resolved
@@ -477,7 +477,6 @@
 
             dmArray<SpineBone>& bind_pose = component->m_Resource->m_Scene->m_BindPose;
 
-<<<<<<< HEAD
             uint32_t mesh_count = mesh_entry->m_Meshes.m_Count;
             UpdateMeshDrawOrder(world, component, mesh_count);
             for (uint32_t draw_index = 0; draw_index < mesh_count; ++draw_index) {
@@ -489,27 +488,12 @@
                 }
                 uint32_t index_count = mesh->m_Indices.m_Count;
                 for (uint32_t ii = 0; ii < index_count; ++ii)
-=======
-            uint32_t index_count = mesh->m_Indices.m_Count;
-            for (uint32_t ii = 0; ii < index_count; ++ii)
-            {
-                vertex_buffer.SetSize(vertex_buffer.Size()+1);
-                SpineModelVertex& v = vertex_buffer.Back();
-                uint32_t vi = mesh->m_Indices[ii];
-                uint32_t e = vi*3;
-                Point3 in_p(mesh->m_Positions[e+0], mesh->m_Positions[e+1], mesh->m_Positions[e+2]);
-                Point3 out_p(0.0f, 0.0f, 0.0f);
-                uint32_t bi_offset = vi * 4;
-                uint32_t* bone_indices = &mesh->m_BoneIndices[bi_offset];
-                float* bone_weights = &mesh->m_Weights[bi_offset];
-                for (uint32_t bi = 0; bi < 4; ++bi)
->>>>>>> 42a761e7
                 {
                     vertex_buffer.SetSize(vertex_buffer.Size()+1);
                     SpineModelVertex& v = vertex_buffer.Back();
                     uint32_t vi = mesh->m_Indices[ii];
                     uint32_t e = vi*3;
-                    Point3 in_p(mesh->m_Positions[e++], mesh->m_Positions[e++], mesh->m_Positions[e++]);
+                    Point3 in_p(mesh->m_Positions[e+0], mesh->m_Positions[e+1], mesh->m_Positions[e+2]);
                     Point3 out_p(0.0f, 0.0f, 0.0f);
                     uint32_t bi_offset = vi * 4;
                     uint32_t* bone_indices = &mesh->m_BoneIndices[bi_offset];
@@ -522,27 +506,18 @@
                             out_p += Vector3(dmTransform::Apply(component->m_Pose[bone_index], dmTransform::Apply(bind_pose[bone_index].m_ModelToLocal, in_p))) * bone_weights[bi];
                         }
                     }
-                    *((Vector4*)&v) = w * out_p;
+                    Vector4 posed_vertex = w * out_p;
+                    v.x = posed_vertex[0];
+                    v.y = posed_vertex[1];
+                    v.z = posed_vertex[2];
                     e = vi*2;
-                    v.u = TO_SHORT(mesh->m_Texcoord0[e++]);
-                    v.v = TO_SHORT(mesh->m_Texcoord0[e++]);
+                    v.u = TO_SHORT(mesh->m_Texcoord0[e+0]);
+                    v.v = TO_SHORT(mesh->m_Texcoord0[e+1]);
                     v.r = TO_BYTE(properties->m_Color[0]);
                     v.g = TO_BYTE(properties->m_Color[1]);
                     v.b = TO_BYTE(properties->m_Color[2]);
                     v.a = TO_BYTE(properties->m_Color[3]);
                 }
-<<<<<<< HEAD
-=======
-
-                Vector4 posed_vertex = w * out_p;
-                v.x = posed_vertex[0];
-                v.y = posed_vertex[1];
-                v.z = posed_vertex[2];
-
-                e = vi*2;
-                v.u = TO_SHORT(mesh->m_Texcoord0[e+0]);
-                v.v = TO_SHORT(mesh->m_Texcoord0[e+1]);
->>>>>>> 42a761e7
             }
         }
     }
