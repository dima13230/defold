--- conflicted
+++ resolved
@@ -299,16 +299,10 @@
             dmLogError("Spine Model could not be created since the buffer is full (%d).", world->m_Components.Capacity());
             return dmGameObject::CREATE_RESULT_UNKNOWN_ERROR;
         }
-<<<<<<< HEAD
-        uint32_t index = world->m_ComponentIndices.Pop();
-        SpineModelComponent* component = &world->m_Components[index];
-        memset(component, 0, sizeof(SpineModelComponent));
-=======
         uint32_t index = world->m_Components.Alloc();
         SpineModelComponent* component = new SpineModelComponent;
         memset(component, 0, sizeof(SpineModelComponent));
         world->m_Components.Set(index, component);
->>>>>>> 7169eca8
         component->m_Instance = params.m_Instance;
         component->m_Transform = dmTransform::Transform(Vector3(params.m_Position), params.m_Rotation, 1.0f);
         component->m_Resource = (SpineModelResource*)params.m_Resource;
@@ -383,15 +377,9 @@
         SpineModelComponent** first = world->m_Components.m_Objects.Begin();
         for (uint32_t i = 0; i < n; ++i)
         {
-<<<<<<< HEAD
-            SpineModelComponent* c = &components[i];
-            uint32_t index = c - first;
-            if (c->m_Resource && c->m_Enabled && c->m_AddedToUpdate)
-=======
             SpineModelComponent* c = components[i];
             uint32_t index = &components[i] - first;
             if (c->m_Resource && c->m_Enabled)
->>>>>>> 7169eca8
             {
                 float z = (c->m_World.getElem(3, 2) - min_z) * range * 65535;
                 z = dmMath::Clamp(z, 0.0f, 65535.0f);
@@ -547,13 +535,8 @@
         uint32_t end_index = n;
         for (uint32_t i = start_index; i < n; ++i)
         {
-<<<<<<< HEAD
-            const SpineModelComponent* c = &components[sort_buffer[i]];
+            const SpineModelComponent* c = components[sort_buffer[i]];
             if (!c->m_Enabled || c->m_MixedHash != hash || !c->m_AddedToUpdate)
-=======
-            const SpineModelComponent* c = components[sort_buffer[i]];
-            if (!c->m_Enabled || c->m_MixedHash != hash)
->>>>>>> 7169eca8
             {
                 end_index = i;
                 break;
@@ -976,13 +959,8 @@
         uint32_t n = components.Size();
         for (uint32_t i = 0; i < n; ++i)
         {
-<<<<<<< HEAD
-            SpineModelComponent* component = &components[i];
+            SpineModelComponent* component = components[i];
             if (!component->m_Enabled || component->m_Pose.Empty() || !component->m_AddedToUpdate)
-=======
-            SpineModelComponent* component = components[i];
-            if (!component->m_Enabled || component->m_Pose.Empty())
->>>>>>> 7169eca8
                 continue;
 
             dmGameSystemDDF::Skeleton* skeleton = &component->m_Resource->m_Scene->m_SpineScene->m_Skeleton;
@@ -1080,7 +1058,9 @@
     }
 
     dmGameObject::CreateResult CompSpineModelAddToUpdate(const dmGameObject::ComponentAddToUpdateParams& params) {
-        SpineModelComponent* component = (SpineModelComponent*)*params.m_UserData;
+        SpineModelWorld* world = (SpineModelWorld*)params.m_World;
+        uint32_t index = (uint32_t)*params.m_UserData;
+        SpineModelComponent* component = world->m_Components.Get(index);
         component->m_AddedToUpdate = true;
         return dmGameObject::CREATE_RESULT_OK;
     }
@@ -1126,13 +1106,8 @@
         uint32_t sprite_count = components.Size();
         for (uint32_t i = 0; i < sprite_count; ++i)
         {
-<<<<<<< HEAD
-            SpineModelComponent& component = components[i];
+            SpineModelComponent& component = *components[i];
             if (!component.m_Enabled || !component.m_AddedToUpdate)
-=======
-            SpineModelComponent& component = *components[i];
-            if (!component.m_Enabled)
->>>>>>> 7169eca8
                 continue;
             uint32_t const_count = component.m_RenderConstants.Size();
             for (uint32_t const_i = 0; const_i < const_count; ++const_i)
@@ -1175,24 +1150,24 @@
 
         Animate(world, params.m_UpdateContext->m_DT);
 
-        uint32_t start_index = 0;
         uint32_t n = components.Size();
-<<<<<<< HEAD
-        SpineModelComponent* component = &components[sort_buffer[start_index]];
-        while (start_index < n && component->m_Enabled && component->m_AddedToUpdate)
-=======
-        while (start_index < n && components[sort_buffer[start_index]]->m_Enabled)
->>>>>>> 7169eca8
-        {
-            start_index = RenderBatch(world, render_context, vertex_buffer, start_index);
-            component = &components[sort_buffer[start_index]];
-        }
-
-        void* vertex_buffer_data = 0x0;
-        if (!vertex_buffer.Empty())
-            vertex_buffer_data = (void*)&(vertex_buffer[0]);
-        dmGraphics::SetVertexBufferData(world->m_VertexBuffer, vertex_buffer.Size() * sizeof(SpineModelVertex), vertex_buffer_data, dmGraphics::BUFFER_USAGE_DYNAMIC_DRAW);
-
+        if (n > 0) {
+            uint32_t start_index = 0;
+            SpineModelComponent* component = components[sort_buffer[start_index]];
+            while (start_index < n && component->m_Enabled && component->m_AddedToUpdate)
+            {
+                start_index = RenderBatch(world, render_context, vertex_buffer, start_index);
+                if (start_index >= n) {
+                    break;
+                }
+                component = components[sort_buffer[start_index]];
+            }
+
+            void* vertex_buffer_data = 0x0;
+            if (!vertex_buffer.Empty())
+                vertex_buffer_data = (void*)&(vertex_buffer[0]);
+            dmGraphics::SetVertexBufferData(world->m_VertexBuffer, vertex_buffer.Size() * sizeof(SpineModelVertex), vertex_buffer_data, dmGraphics::BUFFER_USAGE_DYNAMIC_DRAW);
+        }
         DM_COUNTER("SpineVertexBuffer", vertex_buffer.Size() * sizeof(SpineModelVertex));
 
         return dmGameObject::UPDATE_RESULT_OK;
