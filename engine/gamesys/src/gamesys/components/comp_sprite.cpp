#include "comp_sprite.h"

#include <string.h>
#include <float.h>
#include <algorithm>

#include <dlib/array.h>
#include <dlib/hash.h>
#include <dlib/log.h>
#include <dlib/message.h>
#include <dlib/profile.h>
#include <dlib/dstrings.h>
#include <dlib/object_pool.h>
#include <dlib/math.h>
#include <graphics/graphics.h>
#include <render/render.h>
#include <gameobject/gameobject_ddf.h>

#include "../resources/res_sprite.h"
#include "../gamesys.h"
#include "../gamesys_private.h"
#include "comp_private.h"

#include "sprite_ddf.h"
#include "gamesys_ddf.h"

using namespace Vectormath::Aos;
namespace dmGameSystem
{
    const uint32_t MAX_CONSTANTS = 4;

    struct SpriteComponent
    {
        dmGameObject::HInstance     m_Instance;
        Vector3                     m_Position;
        Quat                        m_Rotation;
        Vector3                     m_Scale;
        Vector3                     m_Size;     // The current size of the animation frame (in texels)
        Matrix4                     m_World;
        // Hash of the m_Resource-pointer. Hash is used to be compatible with 64-bit arch as a 32-bit value is used for sorting
        // See GenerateKeys
        uint32_t                    m_MixedHash;
        uint32_t                    m_AnimationID;
        dmGameObject::HInstance     m_ListenerInstance;
        dmhash_t                    m_ListenerComponent;
        SpriteResource*             m_Resource;
        CompRenderConstants         m_RenderConstants;
        /// Currently playing animation
        dmhash_t                    m_CurrentAnimation;
        uint32_t                    m_CurrentAnimationFrame;
        /// Used to scale the time step when updating the timer
        float                       m_AnimInvDuration;
        /// Timer in local space: [0,1]
        float                       m_AnimTimer;
        uint16_t                    m_ComponentIndex;
        uint16_t                    m_Enabled : 1;
        uint16_t                    m_Playing : 1;
        uint16_t                    m_FlipHorizontal : 1;
        uint16_t                    m_FlipVertical : 1;
        uint16_t                    m_AddedToUpdate : 1;
        uint16_t                    m_Padding : 3;
    };

    struct SpriteVertex
    {
        float x;
        float y;
        float z;
        float u;
        float v;
    };

    struct SpriteWorld
    {
        dmObjectPool<SpriteComponent>   m_Components;
        dmArray<dmRender::RenderObject> m_RenderObjects;
        dmGraphics::HVertexDeclaration  m_VertexDeclaration;
        dmGraphics::HVertexBuffer       m_VertexBuffer;
        SpriteVertex*                   m_VertexBufferData;
        SpriteVertex*                   m_VertexBufferWritePtr;
        dmGraphics::HIndexBuffer        m_IndexBuffer;
        uint32_t                        m_Is16BitIndex : 1;
    };

    DM_GAMESYS_PROP_VECTOR3(SPRITE_PROP_SCALE, scale, false);
    DM_GAMESYS_PROP_VECTOR3(SPRITE_PROP_SIZE, size, true);
    static const dmhash_t SPRITE_PROP_TEXTURE0 = dmHashString64("texture0");

    dmGameObject::CreateResult CompSpriteNewWorld(const dmGameObject::ComponentNewWorldParams& params)
    {
        SpriteContext* sprite_context = (SpriteContext*)params.m_Context;
        dmRender::HRenderContext render_context = sprite_context->m_RenderContext;
        SpriteWorld* sprite_world = new SpriteWorld();

        sprite_world->m_Components.SetCapacity(sprite_context->m_MaxSpriteCount);
        memset(sprite_world->m_Components.m_Objects.Begin(), 0, sizeof(SpriteComponent) * sprite_context->m_MaxSpriteCount);
        sprite_world->m_RenderObjects.SetCapacity(sprite_context->m_MaxSpriteCount);

        dmGraphics::VertexElement ve[] =
        {
                {"position", 0, 3, dmGraphics::TYPE_FLOAT, false},
                {"texcoord0", 1, 2, dmGraphics::TYPE_FLOAT, false},
        };

        sprite_world->m_VertexDeclaration = dmGraphics::NewVertexDeclaration(dmRender::GetGraphicsContext(render_context), ve, sizeof(ve) / sizeof(dmGraphics::VertexElement));

        sprite_world->m_VertexBuffer = dmGraphics::NewVertexBuffer(dmRender::GetGraphicsContext(render_context), 0, 0x0, dmGraphics::BUFFER_USAGE_STREAM_DRAW);
        sprite_world->m_VertexBufferData = (SpriteVertex*) malloc(sizeof(SpriteVertex) * 4 * sprite_world->m_Components.Capacity());
        {
            uint32_t vertex_count = 4*sprite_context->m_MaxSpriteCount;
<<<<<<< HEAD
            uint32_t size_type = vertex_count >= 65536 ? sizeof(uint32_t) : sizeof(uint16_t);
            sprite_world->m_Is16BitIndex = size_type == sizeof(uint16_t) ? 1 : 0;

            uint32_t indices_count = 6*sprite_context->m_MaxSpriteCount;
=======
            uint32_t size_type = vertex_count <= 65536 ? sizeof(uint16_t) : sizeof(uint32_t);
            sprite_world->m_Is16BitIndex = size_type == sizeof(uint16_t) ? 1 : 0;

            uint32_t indices_count = 6*sprite_context->m_MaxSpriteCount;
            size_t indices_size = indices_count * size_type;
>>>>>>> daa1890c
            void* indices = (void*)malloc(indices_count * size_type);
            if (sprite_world->m_Is16BitIndex) {
                uint16_t* index = (uint16_t*)indices;
                for(int32_t i = 0, v = 0; i < indices_count; i += 6, v += 4)
                {
                    *index++ = v;
                    *index++ = v+1;
                    *index++ = v+2;
                    *index++ = v+2;
                    *index++ = v+3;
                    *index++ = v;
                }
            } else {
                uint32_t* index = (uint32_t*)indices;
                for(int32_t i = 0, v = 0; i < indices_count; i += 6, v += 4)
                {
                    *index++ = v;
                    *index++ = v+1;
                    *index++ = v+2;
                    *index++ = v+2;
                    *index++ = v+3;
                    *index++ = v;
                }
            }

<<<<<<< HEAD
            sprite_world->m_IndexBuffer = dmGraphics::NewIndexBuffer(dmRender::GetGraphicsContext(render_context), indices_count*size_type, indices, dmGraphics::BUFFER_USAGE_STATIC_DRAW);
=======
            sprite_world->m_IndexBuffer = dmGraphics::NewIndexBuffer(dmRender::GetGraphicsContext(render_context), indices_size, indices, dmGraphics::BUFFER_USAGE_STATIC_DRAW);
>>>>>>> daa1890c
            free(indices);
        }


        *params.m_World = sprite_world;
        return dmGameObject::CREATE_RESULT_OK;
    }

    dmGameObject::CreateResult CompSpriteDeleteWorld(const dmGameObject::ComponentDeleteWorldParams& params)
    {
        SpriteWorld* sprite_world = (SpriteWorld*)params.m_World;
        dmGraphics::DeleteVertexDeclaration(sprite_world->m_VertexDeclaration);
        dmGraphics::DeleteVertexBuffer(sprite_world->m_VertexBuffer);
        free(sprite_world->m_VertexBufferData);
        dmGraphics::DeleteIndexBuffer(sprite_world->m_IndexBuffer);

        delete sprite_world;
        return dmGameObject::CREATE_RESULT_OK;
    }

    static inline Vector3 GetSize(const SpriteComponent* sprite, dmGameSystemDDF::TextureSet* texture_set_ddf, uint32_t anim_id)
    {
        Vector3 result;
        dmGameSystemDDF::TextureSetAnimation* animation = &texture_set_ddf->m_Animations[anim_id];
        if(texture_set_ddf->m_TexDims.m_Count)
        {
            const float* td = (const float*) texture_set_ddf->m_TexDims.m_Data + ((animation->m_Start + sprite->m_CurrentAnimationFrame ) << 1);
            result[0] = td[0];
            result[1] = td[1];
        }
        else
        {
            result[0] = animation->m_Width;
            result[1] = animation->m_Height;
        }
        result[2] = 1.0f;
        return result;
    }

    static bool PlayAnimation(SpriteComponent* component, dmhash_t animation)
    {
        TextureSetResource* texture_set = component->m_Resource->m_TextureSet;
        uint32_t* anim_id = texture_set->m_AnimationIds.Get(animation);
        if (anim_id)
        {
            component->m_AnimationID = *anim_id;
            component->m_CurrentAnimation = animation;
            component->m_CurrentAnimationFrame = 0;
            dmGameSystemDDF::TextureSetAnimation* animation = &texture_set->m_TextureSet->m_Animations[*anim_id];
            uint32_t frame_count = animation->m_End - animation->m_Start;
            if (animation->m_Playback == dmGameSystemDDF::PLAYBACK_ONCE_PINGPONG
                    || animation->m_Playback == dmGameSystemDDF::PLAYBACK_LOOP_PINGPONG)
                frame_count = dmMath::Max(1u, frame_count * 2 - 2);
            component->m_AnimInvDuration = (float)animation->m_Fps / frame_count;
            component->m_AnimTimer = 0.0f;
            component->m_Playing = animation->m_Playback != dmGameSystemDDF::PLAYBACK_NONE;
            component->m_Size = GetSize(component, texture_set->m_TextureSet, component->m_AnimationID);
        }
        else
        {
            // TODO: Why stop the current animation? Shouldn't it continue playing the current animation?
            component->m_Playing = 0;
            component->m_CurrentAnimation = 0x0;
            component->m_CurrentAnimationFrame = 0;
            dmLogError("Unable to play animation '%s' since it could not be found.", dmHashReverseSafe64(animation));
        }
        return anim_id != 0;
    }

    static void ReHash(SpriteComponent* component)
    {
        // Hash resource-ptr, material-handle, blend mode and render constants
        HashState32 state;
        bool reverse = false;
        SpriteResource* resource = component->m_Resource;
        dmGameSystemDDF::SpriteDesc* ddf = resource->m_DDF;
        dmHashInit32(&state, reverse);
        dmHashUpdateBuffer32(&state, &resource->m_TextureSet, sizeof(resource->m_TextureSet));
        dmHashUpdateBuffer32(&state, &resource->m_Material, sizeof(resource->m_Material));
        dmHashUpdateBuffer32(&state, &ddf->m_BlendMode, sizeof(ddf->m_BlendMode));
        ReHashRenderConstants(&component->m_RenderConstants, &state);
        component->m_MixedHash = dmHashFinal32(&state);
    }

    dmGameObject::CreateResult CompSpriteCreate(const dmGameObject::ComponentCreateParams& params)
    {
        SpriteWorld* sprite_world = (SpriteWorld*)params.m_World;

        if (sprite_world->m_Components.Full())
        {
            dmLogError("Sprite could not be created since the sprite buffer is full (%d).", sprite_world->m_Components.Capacity());
            return dmGameObject::CREATE_RESULT_UNKNOWN_ERROR;
        }
        uint32_t index = sprite_world->m_Components.Alloc();
        SpriteComponent* component = &sprite_world->m_Components.Get(index);
        memset(component, 0, sizeof(SpriteComponent));
        component->m_Instance = params.m_Instance;
        component->m_Position = Vector3(params.m_Position);
        component->m_Rotation = params.m_Rotation;
        component->m_Resource = (SpriteResource*)params.m_Resource;
        component->m_ListenerInstance = 0x0;
        component->m_ListenerComponent = 0xff;
        component->m_ComponentIndex = params.m_ComponentIndex;
        component->m_Enabled = 1;
        component->m_Scale = Vector3(1.0f);

        ReHash(component);

        component->m_Size = Vector3(0.0f, 0.0f, 0.0f);
        component->m_AnimationID = 0;
        PlayAnimation(component, component->m_Resource->m_DefaultAnimation);

        *params.m_UserData = (uintptr_t)index;
        return dmGameObject::CREATE_RESULT_OK;
    }

    dmGameObject::CreateResult CompSpriteDestroy(const dmGameObject::ComponentDestroyParams& params)
    {
        SpriteWorld* sprite_world = (SpriteWorld*)params.m_World;
        uint32_t index = *params.m_UserData;
        sprite_world->m_Components.Free(index, true);
        return dmGameObject::CREATE_RESULT_OK;
    }


    SpriteVertex* CreateVertexData(SpriteWorld* sprite_world, SpriteVertex* where, TextureSetResource* texture_set, dmRender::RenderListEntry *buf, uint32_t* begin, uint32_t* end)
    {
        DM_PROFILE(Sprite, "CreateVertexData");
        static int tex_coord_order[] = {
            0,1,2,2,3,0,
            3,2,1,1,0,3,    //h
            1,0,3,3,2,1,    //v
            2,3,0,0,1,2     //hv
        };

        dmGameSystemDDF::TextureSet* texture_set_ddf = texture_set->m_TextureSet;
        const float* tex_coords = (const float*) texture_set->m_TextureSet->m_TexCoords.m_Data;

        for (uint32_t *i = begin;i != end; ++i)
        {
            const SpriteComponent* component = (SpriteComponent*) buf[*i].m_UserData;

            dmGameSystemDDF::TextureSetAnimation* animation_ddf = &texture_set_ddf->m_Animations[component->m_AnimationID];

            const float* tc = &tex_coords[(animation_ddf->m_Start + component->m_CurrentAnimationFrame) * 8];
            uint32_t flip_flag = 0;

            // ddf values are guaranteed to be 0 or 1 when saved by the editor
            // component values are guaranteed to be 0 or 1
            if (animation_ddf->m_FlipHorizontal ^ component->m_FlipHorizontal)
            {
                flip_flag = 1;
            }
            if (animation_ddf->m_FlipVertical ^ component->m_FlipVertical)
            {
                flip_flag |= 2;
            }

            const int* tex_lookup = &tex_coord_order[flip_flag * 6];

            const Matrix4& w = component->m_World;

            Vector4 p0 = w * Point3(-0.5f, -0.5f, 0.0f);
            where[0].x = p0.getX();
            where[0].y = p0.getY();
            where[0].z = p0.getZ();
            where[0].u = tc[tex_lookup[0] * 2];
            where[0].v = tc[tex_lookup[0] * 2 + 1];

            Vector4 p1 = w * Point3(-0.5f, 0.5f, 0.0f);
            where[1].x = p1.getX();
            where[1].y = p1.getY();
            where[1].z = p1.getZ();
            where[1].u = tc[tex_lookup[1] * 2];
            where[1].v = tc[tex_lookup[1] * 2 + 1];

            Vector4 p2 = w * Point3(0.5f, 0.5f, 0.0f);
            where[2].x = p2.getX();
            where[2].y = p2.getY();
            where[2].z = p2.getZ();
            where[2].u = tc[tex_lookup[2] * 2];
            where[2].v = tc[tex_lookup[2] * 2 + 1];

            Vector4 p3 = w * Point3(0.5f, -0.5f, 0.0f);
            where[3].x = p3.getX();
            where[3].y = p3.getY();
            where[3].z = p3.getZ();
            where[3].u = tc[tex_lookup[4] * 2];
            where[3].v = tc[tex_lookup[4] * 2 + 1];

            where += 4;
        }

        return where;
    }

    static void RenderBatch(SpriteWorld* sprite_world, dmRender::HRenderContext render_context, dmRender::RenderListEntry *buf, uint32_t* begin, uint32_t* end)
    {
        DM_PROFILE(Sprite, "RenderBatch");

        const SpriteComponent* first = (SpriteComponent*) buf[*begin].m_UserData;
        assert(first->m_Enabled);

        TextureSetResource* texture_set = first->m_Resource->m_TextureSet;

        // Ninja in-place writing of render object.
        dmRender::RenderObject& ro = *sprite_world->m_RenderObjects.End();
        sprite_world->m_RenderObjects.SetSize(sprite_world->m_RenderObjects.Size()+1);

        // Fill in vertex buffer
        SpriteVertex *vb_begin = sprite_world->m_VertexBufferWritePtr;
        sprite_world->m_VertexBufferWritePtr = CreateVertexData(sprite_world, vb_begin, texture_set, buf, begin, end);

        ro.Init();
        ro.m_VertexDeclaration = sprite_world->m_VertexDeclaration;
        ro.m_VertexBuffer = sprite_world->m_VertexBuffer;
        ro.m_IndexBuffer = sprite_world->m_IndexBuffer;
        ro.m_Material = first->m_Resource->m_Material;
        ro.m_Textures[0] = texture_set->m_Texture;
        ro.m_PrimitiveType = dmGraphics::PRIMITIVE_TRIANGLES;
        ro.m_IndexType = sprite_world->m_Is16BitIndex ? dmGraphics::TYPE_UNSIGNED_SHORT : dmGraphics::TYPE_UNSIGNED_INT;
<<<<<<< HEAD
        ro.m_VertexStart = (vb_begin - sprite_world->m_VertexBufferData)*3;             // Element arrays: offset in bytes into element buffer. Triangles is 3 elements = 6 bytes (16bit)
        ro.m_VertexCount = ((sprite_world->m_VertexBufferWritePtr - vb_begin)>>1)*3;    // Element arrays: number of elements to draw, which is triangles * 3
=======
        ro.m_VertexStart = (vb_begin - sprite_world->m_VertexBufferData)*3*(sprite_world->m_Is16BitIndex?1:2);  // Element arrays: offset in bytes into element buffer. Triangles is 3 elements = 6 bytes (16bit)
        ro.m_VertexCount = ((sprite_world->m_VertexBufferWritePtr - vb_begin)>>1)*3;                            // Element arrays: number of elements to draw, which is triangles * 3
>>>>>>> daa1890c

        const dmRender::Constant* constants = first->m_RenderConstants.m_RenderConstants;
        uint32_t size = first->m_RenderConstants.m_ConstantCount;
        for (uint32_t i = 0; i < size; ++i)
        {
            const dmRender::Constant& c = constants[i];
            dmRender::EnableRenderObjectConstant(&ro, c.m_NameHash, c.m_Value);
        }

        dmGameSystemDDF::SpriteDesc::BlendMode blend_mode = first->m_Resource->m_DDF->m_BlendMode;
        switch (blend_mode)
        {
            case dmGameSystemDDF::SpriteDesc::BLEND_MODE_ALPHA:
                ro.m_SourceBlendFactor = dmGraphics::BLEND_FACTOR_ONE;
                ro.m_DestinationBlendFactor = dmGraphics::BLEND_FACTOR_ONE_MINUS_SRC_ALPHA;
            break;

            case dmGameSystemDDF::SpriteDesc::BLEND_MODE_ADD:
            case dmGameSystemDDF::SpriteDesc::BLEND_MODE_ADD_ALPHA:
                ro.m_SourceBlendFactor = dmGraphics::BLEND_FACTOR_ONE;
                ro.m_DestinationBlendFactor = dmGraphics::BLEND_FACTOR_ONE;
            break;

            case dmGameSystemDDF::SpriteDesc::BLEND_MODE_MULT:
                ro.m_SourceBlendFactor = dmGraphics::BLEND_FACTOR_DST_COLOR;
                ro.m_DestinationBlendFactor = dmGraphics::BLEND_FACTOR_ONE_MINUS_SRC_ALPHA;
            break;

            default:
                dmLogError("Unknown blend mode: %d\n", blend_mode);
                assert(0);
            break;
        }

        ro.m_SetBlendFactors = 1;

        dmRender::AddToRender(render_context, &ro);
    }

    static void UpdateTransforms(SpriteWorld* sprite_world, bool sub_pixels)
    {
        DM_PROFILE(Sprite, "UpdateTransforms");

        dmArray<SpriteComponent>& components = sprite_world->m_Components.m_Objects;
        uint32_t n = components.Size();

        bool scale_along_z = false;
        if (n > 0) {
            SpriteComponent* c = &components[0];
            scale_along_z = dmGameObject::ScaleAlongZ(dmGameObject::GetCollection(c->m_Instance));
        }

        // Note: We update all sprites, even though they might be disabled, or not added to update

        if (scale_along_z) {
            for (uint32_t i = 0; i < n; ++i)
            {
                SpriteComponent* c = &components[i];
                Matrix4 local = dmTransform::ToMatrix4(dmTransform::Transform(c->m_Position, c->m_Rotation, 1.0f));
                Matrix4 world = dmGameObject::GetWorldMatrix(c->m_Instance);
                Vector3 size( c->m_Size.getX() * c->m_Scale.getX(), c->m_Size.getY() * c->m_Scale.getY(), 1);
                c->m_World = appendScale(world * local, size);
            }
        } else
        {
            for (uint32_t i = 0; i < n; ++i)
            {
                SpriteComponent* c = &components[i];
                Matrix4 local = dmTransform::ToMatrix4(dmTransform::Transform(c->m_Position, c->m_Rotation, 1.0f));
                Matrix4 world = dmGameObject::GetWorldMatrix(c->m_Instance);
                Matrix4 w = dmTransform::MulNoScaleZ(world, local);
                Vector3 size( c->m_Size.getX() * c->m_Scale.getX(), c->m_Size.getY() * c->m_Scale.getY(), 1);
                c->m_World = appendScale(w, size);
            }
        }

        // The "sub_pixels" is set by default
        if (!sub_pixels) {
            for (uint32_t i = 0; i < n; ++i) {
                SpriteComponent* c = &components[i];
                Vector4 position = c->m_World.getCol3();
                position.setX((int) position.getX());
                position.setY((int) position.getY());
                c->m_World.setCol3(position);
            }
        }
    }

    static void PostMessages(SpriteWorld* sprite_world)
    {
        DM_PROFILE(Sprite, "PostMessages");

        dmArray<SpriteComponent>& components = sprite_world->m_Components.m_Objects;
        uint32_t n = components.Size();
        for (uint32_t i = 0; i < n; ++i)
        {
            SpriteComponent* component = &components[i];
            // NOTE: texture_set = c->m_Resource might be NULL so it's essential to "continue" here
            if (!component->m_Enabled || !component->m_Playing)
                continue;

            TextureSetResource* texture_set = component->m_Resource->m_TextureSet;
            dmGameSystemDDF::TextureSet* texture_set_ddf = texture_set->m_TextureSet;
            dmGameSystemDDF::TextureSetAnimation* animation_ddf = &texture_set_ddf->m_Animations[component->m_AnimationID];

            bool once = animation_ddf->m_Playback == dmGameSystemDDF::PLAYBACK_ONCE_FORWARD
                    || animation_ddf->m_Playback == dmGameSystemDDF::PLAYBACK_ONCE_BACKWARD
                    || animation_ddf->m_Playback == dmGameSystemDDF::PLAYBACK_ONCE_PINGPONG;
            // Stop once-animation and broadcast animation_done
            if (once && component->m_AnimTimer >= 1.0f)
            {
                component->m_Playing = 0;
                if (component->m_ListenerInstance != 0x0)
                {
                    dmhash_t message_id = dmGameSystemDDF::AnimationDone::m_DDFDescriptor->m_NameHash;
                    dmGameSystemDDF::AnimationDone message;
                    // Engine has 0-based indices, scripts use 1-based
                    message.m_CurrentTile = component->m_CurrentAnimationFrame + 1;
                    message.m_Id = component->m_CurrentAnimation;
                    dmMessage::URL receiver;
                    receiver.m_Socket = dmGameObject::GetMessageSocket(dmGameObject::GetCollection(component->m_ListenerInstance));
                    dmMessage::URL sender;
                    sender.m_Socket = dmGameObject::GetMessageSocket(dmGameObject::GetCollection(component->m_Instance));
                    if (dmMessage::IsSocketValid(receiver.m_Socket) && dmMessage::IsSocketValid(sender.m_Socket))
                    {
                        dmGameObject::Result go_result = dmGameObject::GetComponentId(component->m_Instance, component->m_ComponentIndex, &sender.m_Fragment);
                        if (go_result == dmGameObject::RESULT_OK)
                        {
                            receiver.m_Path = dmGameObject::GetIdentifier(component->m_ListenerInstance);
                            receiver.m_Fragment = component->m_ListenerComponent;
                            sender.m_Path = dmGameObject::GetIdentifier(component->m_Instance);
                            uintptr_t descriptor = (uintptr_t)dmGameSystemDDF::AnimationDone::m_DDFDescriptor;
                            uint32_t data_size = sizeof(dmGameSystemDDF::AnimationDone);
                            dmMessage::Result result = dmMessage::Post(&sender, &receiver, message_id, 0, descriptor, &message, data_size, 0);
                            component->m_ListenerInstance = 0x0;
                            component->m_ListenerComponent = 0xff;
                            if (result != dmMessage::RESULT_OK)
                            {
                                dmLogError("Could not send animation_done to listener.");
                            }
                        }
                        else
                        {
                            dmLogError("Could not send animation_done to listener because of incomplete component.");
                        }
                    }
                    else
                    {
                        component->m_ListenerInstance = 0x0;
                        component->m_ListenerComponent = 0xff;
                    }
                }
            }
        }
    }

    static void Animate(SpriteWorld* sprite_world, float dt)
    {
        DM_PROFILE(Sprite, "Animate");

        dmArray<SpriteComponent>& components = sprite_world->m_Components.m_Objects;
        uint32_t n = components.Size();
        for (uint32_t i = 0; i < n; ++i)
        {
            SpriteComponent* component = &components[i];
            // NOTE: texture_set = c->m_Resource might be NULL so it's essential to "continue" here
            if (!component->m_Enabled || !component->m_Playing || !component->m_AddedToUpdate)
                continue;

            TextureSetResource* texture_set = component->m_Resource->m_TextureSet;
            dmGameSystemDDF::TextureSet* texture_set_ddf = texture_set->m_TextureSet;
            dmGameSystemDDF::TextureSetAnimation* animation_ddf = &texture_set_ddf->m_Animations[component->m_AnimationID];

            // Animate
            component->m_AnimTimer += dt * component->m_AnimInvDuration;
            if (component->m_AnimTimer >= 1.0f)
            {
                switch (animation_ddf->m_Playback)
                {
                    case dmGameSystemDDF::PLAYBACK_ONCE_FORWARD:
                    case dmGameSystemDDF::PLAYBACK_ONCE_BACKWARD:
                    case dmGameSystemDDF::PLAYBACK_ONCE_PINGPONG:
                        component->m_AnimTimer = 1.0f;
                        break;
                    default:
                        component->m_AnimTimer -= floorf(component->m_AnimTimer);
                        break;
                }
            }

            // Set frame from cursor (tileindex or animframe)
            float t = component->m_AnimTimer;
            float backwards = (animation_ddf->m_Playback == dmGameSystemDDF::PLAYBACK_ONCE_BACKWARD
                            || animation_ddf->m_Playback == dmGameSystemDDF::PLAYBACK_LOOP_BACKWARD) ? 1.0f : 0;

            // Original: t = backwards ? (1.0f - t) : t;
            // which translates to:
            t = backwards - 2 * t * backwards + t;

            uint32_t interval = animation_ddf->m_End - animation_ddf->m_Start;
            uint32_t frame_count = interval;
            if (animation_ddf->m_Playback == dmGameSystemDDF::PLAYBACK_ONCE_PINGPONG
                    || animation_ddf->m_Playback == dmGameSystemDDF::PLAYBACK_LOOP_PINGPONG)
            {
                frame_count = dmMath::Max(1u, frame_count * 2 - 2);
            }
            uint32_t frame = dmMath::Min(frame_count - 1, (uint32_t)(t * frame_count));
            if (frame >= interval) {
                frame = 2 * (interval - 1) - frame;
            }

            if (frame != component->m_CurrentAnimationFrame)
            {
                component->m_Size = GetSize(component, texture_set_ddf, component->m_AnimationID);
            }

            component->m_CurrentAnimationFrame = frame;
        }
    }

    dmGameObject::CreateResult CompSpriteAddToUpdate(const dmGameObject::ComponentAddToUpdateParams& params) {
        SpriteWorld* sprite_world = (SpriteWorld*)params.m_World;
        uint32_t index = (uint32_t)*params.m_UserData;
        SpriteComponent* component = &sprite_world->m_Components.Get(index);
        component->m_AddedToUpdate = true;
        return dmGameObject::CREATE_RESULT_OK;
    }

    dmGameObject::UpdateResult CompSpriteUpdate(const dmGameObject::ComponentsUpdateParams& params, dmGameObject::ComponentsUpdateResult& update_result)
    {
        /*
         * NOTES:
         * * When/if transparency the batching predicates must be updated in order to
         *   support per sprite correct sorting.
         */

        SpriteWorld* world = (SpriteWorld*)params.m_World;
        Animate(world, params.m_UpdateContext->m_DT);

        PostMessages(world);
        return dmGameObject::UPDATE_RESULT_OK;
    }

    static void RenderListDispatch(dmRender::RenderListDispatchParams const &params)
    {
        SpriteWorld *world = (SpriteWorld *) params.m_UserData;

        switch (params.m_Operation)
        {
            case dmRender::RENDER_LIST_OPERATION_BEGIN:
                world->m_VertexBufferWritePtr = world->m_VertexBufferData;
                world->m_RenderObjects.SetSize(0);
                break;
            case dmRender::RENDER_LIST_OPERATION_END:
                dmGraphics::SetVertexBufferData(world->m_VertexBuffer, 0, 0, dmGraphics::BUFFER_USAGE_STATIC_DRAW);
                dmGraphics::SetVertexBufferData(world->m_VertexBuffer, sizeof(SpriteVertex) * (world->m_VertexBufferWritePtr - world->m_VertexBufferData),
                                                world->m_VertexBufferData, dmGraphics::BUFFER_USAGE_STATIC_DRAW);
                DM_COUNTER("SpriteVertexBuffer", (world->m_VertexBufferWritePtr - world->m_VertexBufferData) * sizeof(SpriteVertex));
                break;
            default:
                assert(params.m_Operation == dmRender::RENDER_LIST_OPERATION_BATCH);
                RenderBatch(world, params.m_Context, params.m_Buf, params.m_Begin, params.m_End);
        }
    }

    dmGameObject::UpdateResult CompSpriteRender(const dmGameObject::ComponentsRenderParams& params)
    {
        SpriteContext* sprite_context = (SpriteContext*)params.m_Context;
        SpriteWorld* sprite_world = (SpriteWorld*)params.m_World;

        UpdateTransforms(sprite_world, sprite_context->m_Subpixels);

        dmRender::HRenderContext render_context = sprite_context->m_RenderContext;

        dmArray<SpriteComponent>& components = sprite_world->m_Components.m_Objects;
        uint32_t sprite_count = components.Size();

        if (!sprite_count)
            return dmGameObject::UPDATE_RESULT_OK;

        // Submit all sprites as entries in the render list for sorting.
        dmRender::RenderListEntry* render_list = dmRender::RenderListAlloc(render_context, sprite_count);
        dmRender::HRenderListDispatch sprite_dispatch = dmRender::RenderListMakeDispatch(render_context, &RenderListDispatch, sprite_world);
        dmRender::RenderListEntry* write_ptr = render_list;

        for (uint32_t i = 0; i < sprite_count; ++i)
        {
            SpriteComponent& component = components[i];
            if (!component.m_Enabled || !component.m_AddedToUpdate)
                continue;

            uint32_t const_count = component.m_RenderConstants.m_ConstantCount;
            for (uint32_t const_i = 0; const_i < const_count; ++const_i)
            {
                if (lengthSqr(component.m_RenderConstants.m_RenderConstants[const_i].m_Value - component.m_RenderConstants.m_PrevRenderConstants[const_i]) > 0)
                {
                    ReHash(&component);
                    break;
                }
            }

            const Vector4 trans = component.m_World.getCol(3);
            write_ptr->m_WorldPosition = Point3(trans.getX(), trans.getY(), trans.getZ());
            write_ptr->m_UserData = (uintptr_t) &component;
            write_ptr->m_BatchKey = component.m_MixedHash;
            write_ptr->m_TagMask = dmRender::GetMaterialTagMask(component.m_Resource->m_Material);
            write_ptr->m_Dispatch = sprite_dispatch;
            write_ptr->m_MinorOrder = 0;
            write_ptr->m_MajorOrder = dmRender::RENDER_ORDER_WORLD;
            ++write_ptr;
        }

        dmRender::RenderListSubmit(render_context, render_list, write_ptr);
        return dmGameObject::UPDATE_RESULT_OK;
    }

    static bool CompSpriteGetConstantCallback(void* user_data, dmhash_t name_hash, dmRender::Constant** out_constant)
    {
        SpriteComponent* component = (SpriteComponent*)user_data;
        return GetRenderConstant(&component->m_RenderConstants, name_hash, out_constant);
    }

    static void CompSpriteSetConstantCallback(void* user_data, dmhash_t name_hash, uint32_t* element_index, const dmGameObject::PropertyVar& var)
    {
        SpriteComponent* component = (SpriteComponent*)user_data;
        SetRenderConstant(&component->m_RenderConstants, component->m_Resource->m_Material, name_hash, element_index, var);
        ReHash(component);
    }

    dmGameObject::UpdateResult CompSpriteOnMessage(const dmGameObject::ComponentOnMessageParams& params)
    {
        SpriteWorld* sprite_world = (SpriteWorld*)params.m_World;
        SpriteComponent* component = &sprite_world->m_Components.Get(*params.m_UserData);
        if (params.m_Message->m_Id == dmGameObjectDDF::Enable::m_DDFDescriptor->m_NameHash)
        {
            component->m_Enabled = 1;
        }
        else if (params.m_Message->m_Id == dmGameObjectDDF::Disable::m_DDFDescriptor->m_NameHash)
        {
            component->m_Enabled = 0;
        }
        else if (params.m_Message->m_Descriptor != 0x0)
        {
            if (params.m_Message->m_Id == dmGameSystemDDF::PlayAnimation::m_DDFDescriptor->m_NameHash)
            {
                dmGameSystemDDF::PlayAnimation* ddf = (dmGameSystemDDF::PlayAnimation*)params.m_Message->m_Data;
                if (PlayAnimation(component, ddf->m_Id))
                {
                    component->m_ListenerInstance = dmGameObject::GetInstanceFromIdentifier(dmGameObject::GetCollection(component->m_Instance), params.m_Message->m_Sender.m_Path);
                    component->m_ListenerComponent = params.m_Message->m_Sender.m_Fragment;
                }
            }
            else if (params.m_Message->m_Id == dmGameSystemDDF::SetFlipHorizontal::m_DDFDescriptor->m_NameHash)
            {
                dmGameSystemDDF::SetFlipHorizontal* ddf = (dmGameSystemDDF::SetFlipHorizontal*)params.m_Message->m_Data;
                component->m_FlipHorizontal = ddf->m_Flip != 0 ? 1 : 0;
            }
            else if (params.m_Message->m_Id == dmGameSystemDDF::SetFlipVertical::m_DDFDescriptor->m_NameHash)
            {
                dmGameSystemDDF::SetFlipVertical* ddf = (dmGameSystemDDF::SetFlipVertical*)params.m_Message->m_Data;
                component->m_FlipVertical = ddf->m_Flip != 0 ? 1 : 0;
            }
            else if (params.m_Message->m_Id == dmGameSystemDDF::SetConstant::m_DDFDescriptor->m_NameHash)
            {
                dmGameSystemDDF::SetConstant* ddf = (dmGameSystemDDF::SetConstant*)params.m_Message->m_Data;
                dmGameObject::PropertyResult result = dmGameSystem::SetMaterialConstant(component->m_Resource->m_Material, ddf->m_NameHash,
                        dmGameObject::PropertyVar(ddf->m_Value), CompSpriteSetConstantCallback, component);
                if (result == dmGameObject::PROPERTY_RESULT_NOT_FOUND)
                {
                    dmMessage::URL& receiver = params.m_Message->m_Receiver;
                    dmLogError("'%s:%s#%s' has no constant named '%s'",
                            dmMessage::GetSocketName(receiver.m_Socket),
                            dmHashReverseSafe64(receiver.m_Path),
                            dmHashReverseSafe64(receiver.m_Fragment),
                            dmHashReverseSafe64(ddf->m_NameHash));
                }
            }
            else if (params.m_Message->m_Id == dmGameSystemDDF::ResetConstant::m_DDFDescriptor->m_NameHash)
            {
                dmGameSystemDDF::ResetConstant* ddf = (dmGameSystemDDF::ResetConstant*)params.m_Message->m_Data;
                dmRender::Constant* constants = component->m_RenderConstants.m_RenderConstants;
                uint32_t size = component->m_RenderConstants.m_ConstantCount;
                for (uint32_t i = 0; i < size; ++i)
                {
                    if (constants[i].m_NameHash == ddf->m_NameHash)
                    {
                        constants[i] = constants[size - 1];
                        component->m_RenderConstants.m_PrevRenderConstants[i] = component->m_RenderConstants.m_PrevRenderConstants[size - 1];
                        component->m_RenderConstants.m_ConstantCount--;
                        ReHash(component);
                        break;
                    }
                }
            }
            else if (params.m_Message->m_Id == dmGameSystemDDF::SetScale::m_DDFDescriptor->m_NameHash)
            {
                dmGameSystemDDF::SetScale* ddf = (dmGameSystemDDF::SetScale*)params.m_Message->m_Data;
                component->m_Scale = ddf->m_Scale;
            }
        }

        return dmGameObject::UPDATE_RESULT_OK;
    }

    void CompSpriteOnReload(const dmGameObject::ComponentOnReloadParams& params)
    {
        SpriteWorld* sprite_world = (SpriteWorld*)params.m_World;
        SpriteComponent* component = &sprite_world->m_Components.Get(*params.m_UserData);
        if (component->m_Playing)
            PlayAnimation(component, component->m_CurrentAnimation);
    }

    dmGameObject::PropertyResult CompSpriteGetProperty(const dmGameObject::ComponentGetPropertyParams& params, dmGameObject::PropertyDesc& out_value)
    {
        dmGameObject::PropertyResult result = dmGameObject::PROPERTY_RESULT_NOT_FOUND;
        SpriteWorld* sprite_world = (SpriteWorld*)params.m_World;
        SpriteComponent* component = &sprite_world->m_Components.Get(*params.m_UserData);
        dmhash_t get_property = params.m_PropertyId;

        if (IsReferencingProperty(SPRITE_PROP_SCALE, get_property))
        {
            result = GetProperty(out_value, get_property, component->m_Scale, SPRITE_PROP_SCALE);
        }
        else if (IsReferencingProperty(SPRITE_PROP_SIZE, get_property))
        {
            result = GetProperty(out_value, get_property, component->m_Size, SPRITE_PROP_SIZE);
        }
        else if (get_property == SPRITE_PROP_TEXTURE0)
        {
            out_value.m_Variant = dmGameObject::PropertyVar(component->m_Resource->m_TextureSet->m_TexturePath);
            result = dmGameObject::PROPERTY_RESULT_OK;
        }

        if (dmGameObject::PROPERTY_RESULT_NOT_FOUND == result)
        {
            result = GetMaterialConstant(component->m_Resource->m_Material, params.m_PropertyId, out_value, false, CompSpriteGetConstantCallback, component);
        }

        return result;
    }

    dmGameObject::PropertyResult CompSpriteSetProperty(const dmGameObject::ComponentSetPropertyParams& params)
    {
        dmGameObject::PropertyResult result = dmGameObject::PROPERTY_RESULT_NOT_FOUND;
        SpriteWorld* sprite_world = (SpriteWorld*)params.m_World;
        SpriteComponent* component = &sprite_world->m_Components.Get(*params.m_UserData);
        dmhash_t set_property = params.m_PropertyId;

        if (IsReferencingProperty(SPRITE_PROP_SCALE, set_property))
        {
            result = SetProperty(set_property, params.m_Value, component->m_Scale, SPRITE_PROP_SCALE);
        }
        else if (IsReferencingProperty(SPRITE_PROP_SIZE, set_property))
        {
            result = SetProperty(set_property, params.m_Value, component->m_Size, SPRITE_PROP_SIZE);
        }

        if (dmGameObject::PROPERTY_RESULT_NOT_FOUND == result)
        {
            result = SetMaterialConstant(component->m_Resource->m_Material, params.m_PropertyId, params.m_Value, CompSpriteSetConstantCallback, component);
        }

        return result;
    }
}<|MERGE_RESOLUTION|>--- conflicted
+++ resolved
@@ -108,18 +108,11 @@
         sprite_world->m_VertexBufferData = (SpriteVertex*) malloc(sizeof(SpriteVertex) * 4 * sprite_world->m_Components.Capacity());
         {
             uint32_t vertex_count = 4*sprite_context->m_MaxSpriteCount;
-<<<<<<< HEAD
-            uint32_t size_type = vertex_count >= 65536 ? sizeof(uint32_t) : sizeof(uint16_t);
-            sprite_world->m_Is16BitIndex = size_type == sizeof(uint16_t) ? 1 : 0;
-
-            uint32_t indices_count = 6*sprite_context->m_MaxSpriteCount;
-=======
             uint32_t size_type = vertex_count <= 65536 ? sizeof(uint16_t) : sizeof(uint32_t);
             sprite_world->m_Is16BitIndex = size_type == sizeof(uint16_t) ? 1 : 0;
 
             uint32_t indices_count = 6*sprite_context->m_MaxSpriteCount;
             size_t indices_size = indices_count * size_type;
->>>>>>> daa1890c
             void* indices = (void*)malloc(indices_count * size_type);
             if (sprite_world->m_Is16BitIndex) {
                 uint16_t* index = (uint16_t*)indices;
@@ -145,11 +138,7 @@
                 }
             }
 
-<<<<<<< HEAD
-            sprite_world->m_IndexBuffer = dmGraphics::NewIndexBuffer(dmRender::GetGraphicsContext(render_context), indices_count*size_type, indices, dmGraphics::BUFFER_USAGE_STATIC_DRAW);
-=======
             sprite_world->m_IndexBuffer = dmGraphics::NewIndexBuffer(dmRender::GetGraphicsContext(render_context), indices_size, indices, dmGraphics::BUFFER_USAGE_STATIC_DRAW);
->>>>>>> daa1890c
             free(indices);
         }
 
@@ -371,13 +360,8 @@
         ro.m_Textures[0] = texture_set->m_Texture;
         ro.m_PrimitiveType = dmGraphics::PRIMITIVE_TRIANGLES;
         ro.m_IndexType = sprite_world->m_Is16BitIndex ? dmGraphics::TYPE_UNSIGNED_SHORT : dmGraphics::TYPE_UNSIGNED_INT;
-<<<<<<< HEAD
-        ro.m_VertexStart = (vb_begin - sprite_world->m_VertexBufferData)*3;             // Element arrays: offset in bytes into element buffer. Triangles is 3 elements = 6 bytes (16bit)
-        ro.m_VertexCount = ((sprite_world->m_VertexBufferWritePtr - vb_begin)>>1)*3;    // Element arrays: number of elements to draw, which is triangles * 3
-=======
         ro.m_VertexStart = (vb_begin - sprite_world->m_VertexBufferData)*3*(sprite_world->m_Is16BitIndex?1:2);  // Element arrays: offset in bytes into element buffer. Triangles is 3 elements = 6 bytes (16bit)
         ro.m_VertexCount = ((sprite_world->m_VertexBufferWritePtr - vb_begin)>>1)*3;                            // Element arrays: number of elements to draw, which is triangles * 3
->>>>>>> daa1890c
 
         const dmRender::Constant* constants = first->m_RenderConstants.m_RenderConstants;
         uint32_t size = first->m_RenderConstants.m_ConstantCount;
