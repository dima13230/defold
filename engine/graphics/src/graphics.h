--- conflicted
+++ resolved
@@ -567,18 +567,16 @@
     void DisableProgram(HContext context);
     bool ReloadProgram(HContext context, HProgram program, HVertexProgram vert_program, HFragmentProgram frag_program);
 
-<<<<<<< HEAD
     // Compute shaders
     HComputeShader NewComputeShader(HContext context, ShaderDesc::Shader* ddf);
     HProgram       NewComputeProgram(HContext context, HComputeShader compute_shader);
     void           DispatchCompute(HContext context, uint32_t group_count_x, uint32_t group_count_y, uint32_t group_count_z);
-=======
+
     // Attributes
     uint32_t         GetAttributeCount(HProgram prog);
     void             GetAttribute(HProgram prog, uint32_t index, dmhash_t* name_hash, Type* type, uint32_t* element_count, uint32_t* num_values, int32_t* location);
     void             GetAttributeValues(const dmGraphics::VertexAttribute& attribute, const uint8_t** data_ptr, uint32_t* data_size);
     dmGraphics::Type GetGraphicsType(dmGraphics::VertexAttribute::DataType data_type);
->>>>>>> 4b6bea84
 
     uint32_t GetUniformName(HProgram prog, uint32_t index, char* buffer, uint32_t buffer_size, Type* type, int32_t* size);
     uint32_t GetUniformCount(HProgram prog);
