--- conflicted
+++ resolved
@@ -31,60 +31,7 @@
     };
 
     typedef dmArray<char> LoadBufferType;
-<<<<<<< HEAD
 
-    struct SResourceFactory
-    {
-        // TODO: Arg... budget. Two hash-maps. Really necessary?
-        dmHashTable<uint64_t, SResourceDescriptor>*  m_Resources;
-        dmHashTable<uintptr_t, uint64_t>*            m_ResourceToHash;
-        // Only valid if RESOURCE_FACTORY_FLAGS_RELOAD_SUPPORT is set
-        // Used for reloading of resources
-        dmHashTable<uint64_t, const char*>*          m_ResourceHashToFilename;
-        // Only valid if RESOURCE_FACTORY_FLAGS_RELOAD_SUPPORT is set
-        dmArray<ResourceReloadedCallbackPair>*       m_ResourceReloadedCallbacks;
-        SResourceType                                m_ResourceTypes[MAX_RESOURCE_TYPES];
-        uint32_t                                     m_ResourceTypesCount;
-
-        // Guard for anything that touches anything that could be shared
-        // with GetRaw (used for async threaded loading). Liveupdate, HttpClient, m_Buffer
-        // m_BuiltinsManifest, m_Manifest
-        dmMutex::Mutex                               m_LoadMutex;
-
-        // dmResource::Get recursion depth
-        uint32_t                                     m_RecursionDepth;
-        // List of resources currently in dmResource::Get call-stack
-        dmArray<const char*>                         m_GetResourceStack;
-
-        dmMessage::HSocket                           m_Socket;
-
-        dmURI::Parts                                 m_UriParts;
-        dmHttpClient::HClient                        m_HttpClient;
-        dmHttpCache::HCache                          m_HttpCache;
-        LoadBufferType*                              m_HttpBuffer;
-
-        dmArray<char>                                m_Buffer;
-
-        // HTTP related state
-        // Total number bytes loaded in current GET-request
-        int32_t                                      m_HttpContentLength;
-        uint32_t                                     m_HttpTotalBytesStreamed;
-        int                                          m_HttpStatus;
-        Result                                       m_HttpFactoryResult;
-
-        // Manifest for builtin resources
-        Manifest*                                   m_BuiltinsManifest;
-
-        // Resource manifest
-        Manifest*                                    m_Manifest;
-        void*                                        m_ArchiveMountInfo;
-
-        // Shared resources
-        uint32_t                                    m_NonSharedCount; // a running number, helping id the potentially non shared assets
-    };
-
-=======
->>>>>>> 75655f42
     struct SResourceDescriptor;
 
     Result CheckSuppliedResourcePath(const char* name);
@@ -102,28 +49,8 @@
     uint32_t GetRefCount(HFactory factory, void* resource);
     uint32_t GetRefCount(HFactory factory, dmhash_t identifier);
 
-<<<<<<< HEAD
     Result DecryptSignatureHash(Manifest* manifest, const uint8_t* pub_key_buf, uint32_t pub_key_len, char*& out_digest, uint32_t &out_digest_len);
 
-    void ProfilerInitialize(const HFactory factory);
-    void ProfilerFinalize(const HFactory factory);
-
-    // Profiler snapshot iteration, for tests
-    struct IterateProfilerSnapshotData
-    {
-        dmhash_t    m_ResourceId;
-        dmhash_t    m_Tag;
-        const char* m_TypeName;
-        dmArray<dmhash_t>* m_SubResourceIds;
-        uint32_t    m_Size;
-        uint32_t    m_ReferenceCount;
-        uint32_t    m_SnapshotIndex;
-    };
-    // Iterate profiler snapshot data items. Set call_back function to 0 to get total items
-    uint32_t IterateProfilerSnapshot(void* context, void (*call_back)(void* context, const IterateProfilerSnapshotData* data));
-
-=======
->>>>>>> 75655f42
     struct PreloadRequest;
     struct PreloadHintInfo
     {
