#!/usr/bin/env python

import os, sys, shutil, zipfile, re, itertools, json, platform, math, mimetypes
import optparse, subprocess, urllib, urlparse, tempfile, time
import imp
from datetime import datetime
from tarfile import TarFile
from os.path import join, dirname, basename, relpath, expanduser, normpath, abspath
from glob import glob
from threading import Thread, Event
from Queue import Queue
from ConfigParser import ConfigParser

"""
    Build utility for installing external packages, building engine, editor and cr
    Run build.py --help for help
"""

PACKAGES_ALL="protobuf-2.3.0 waf-1.5.9 junit-4.6 protobuf-java-2.3.0 openal-1.1 maven-3.0.1 ant-1.9.3 vecmath vpx-1.7.0 facebook-4.7.0 facebook-gameroom-2017-08-14 luajit-2.1.0-beta3 tremolo-0.0.8 PVRTexLib-4.18.0 webp-0.5.0 defold-robot-0.7.0 bullet-2.77 libunwind-395b27b68c5453222378bc5fe4dab4c6db89816a jctest".split()
PACKAGES_HOST="protobuf-2.3.0 cg-3.1 vpx-1.7.0 webp-0.5.0 luajit-2.1.0-beta3 tremolo-0.0.8".split()
PACKAGES_EGGS="protobuf-2.3.0-py2.5.egg pyglet-1.1.3-py2.5.egg gdata-2.0.6-py2.6.egg Jinja2-2.6-py2.6.egg Markdown-2.6.7-py2.7.egg".split()
PACKAGES_IOS_X86_64="protobuf-2.3.0 facebook-4.7.0 luajit-2.1.0-beta3 tremolo-0.0.8 bullet-2.77".split()
PACKAGES_IOS="protobuf-2.3.0 facebook-4.7.0 luajit-2.1.0-beta3 tremolo-0.0.8 bullet-2.77".split()
PACKAGES_IOS_64="protobuf-2.3.0 facebook-4.7.0 luajit-2.1.0-beta3 tremolo-0.0.8 bullet-2.77".split()
PACKAGES_DARWIN="protobuf-2.3.0 PVRTexLib-4.18.0 webp-0.5.0 vpx-1.7.0 tremolo-0.0.8 bullet-2.77".split()
PACKAGES_DARWIN_64="protobuf-2.3.0 PVRTexLib-4.18.0 webp-0.5.0 luajit-2.1.0-beta3 vpx-1.7.0 tremolo-0.0.8 sassc-5472db213ec223a67482df2226622be372921847 apkc-0.1.0 bullet-2.77 libunwind-395b27b68c5453222378bc5fe4dab4c6db89816a spirv-cross-2018-08-07 glslc-v2018.0".split()
PACKAGES_WIN32="facebook-gameroom-2017-08-14 webp-0.5.0 luajit-2.1.0-beta3 openal-1.1 glut-3.7.6 bullet-2.77".split()
PACKAGES_WIN32_64="facebook-gameroom-2017-08-14 PVRTexLib-4.18.0 webp-0.5.0 luajit-2.1.0-beta3 openal-1.1 glut-3.7.6 sassc-5472db213ec223a67482df2226622be372921847 apkc-0.1.0 bullet-2.77 spirv-cross-2018-08-07 glslc-v2018.0".split()
PACKAGES_LINUX_64="PVRTexLib-4.18.0 webp-0.5.0 luajit-2.1.0-beta3 sassc-5472db213ec223a67482df2226622be372921847 apkc-0.1.0 bullet-2.77 spirv-cross-2018-08-07 glslc-v2018.0".split()
PACKAGES_ANDROID="protobuf-2.3.0 facebook-4.7.0 android-support-v4 android-support-multidex android-27 luajit-2.1.0-beta3 tremolo-0.0.8 amazon-iap-2.0.16 bullet-2.77 libunwind-8ba86320a71bcdc7b411070c0c0f101cf2131cf2".split()
PACKAGES_ANDROID_64="protobuf-2.3.0 facebook-4.7.0 android-support-v4 android-support-multidex android-27 luajit-2.1.0-beta3 tremolo-0.0.8 amazon-iap-2.0.16 bullet-2.77 libunwind-8ba86320a71bcdc7b411070c0c0f101cf2131cf2".split()

PACKAGES_EMSCRIPTEN="protobuf-2.3.0 bullet-2.77".split()

DMSDK_PACKAGES_ALL="vectormathlibrary-r1649".split()

CDN_PACKAGES_URL="https://s3-eu-west-1.amazonaws.com/defold-packages"
CDN_UPLOAD_URL="s3://d.defold.com/archive"

PACKAGES_EMSCRIPTEN_SDK="emsdk-1.38.12"
PACKAGES_IOS_SDK="iPhoneOS12.1.sdk"
PACKAGES_IOS_SIMULATOR_SDK="iPhoneSimulator12.1.sdk"
PACKAGES_MACOS_SDK="MacOSX10.13.sdk"
PACKAGES_XCODE_TOOLCHAIN="XcodeDefault10.1.xctoolchain"
PACKAGES_WIN32_TOOLCHAIN="Microsoft-Visual-Studio-14-0"
PACKAGES_WIN32_SDK_8="WindowsKits-8.1"
PACKAGES_WIN32_SDK_10="WindowsKits-10.0"
PACKAGES_NODE_MODULE_XHR2="xhr2-0.1.0-common"
NODE_MODULE_LIB_DIR = os.path.join("ext", "lib", "node_modules")
EMSCRIPTEN_VERSION_STR = "1.38.12"
EMSCRIPTEN_SDK = "sdk-{0}-64bit".format(EMSCRIPTEN_VERSION_STR)
EMSCRIPTEN_DIR = join('bin', 'emsdk_portable', 'emscripten', EMSCRIPTEN_VERSION_STR)
PACKAGES_FLASH=[]
SHELL = os.environ.get('SHELL', 'bash')

ENGINE_LIBS = "ddf particle glfw graphics lua hid input physics resource extension script tracking render rig gameobject gui sound liveupdate gamesys tools record gameroom iap push iac webview profiler facebook crash engine sdk".split()

class ExecException(Exception):
    def __init__(self, retcode, output):
        self.retcode = retcode
        self.output = output


def is_64bit_machine():
    return platform.machine().endswith('64')

# Legacy format, should be removed eventually
# Returns: [linux|x86_64-linux|win32|x86_64-win32|darwin]
def get_host_platform():
    if sys.platform == 'linux2':
        arch = platform.architecture()[0]
        if arch == '64bit':
            return 'x86_64-linux'
        else:
            return 'linux'
    elif sys.platform == 'win32' and is_64bit_machine():
        return 'x86_64-win32'
    else:
        return sys.platform

# The difference from get_host_platform is that it returns the correct platform
# Returns: [x86|x86_64][win32|linux|darwin]
def get_host_platform2():
    if sys.platform == 'linux2':
        arch = platform.architecture()[0]
        if arch == '64bit':
            return 'x86_64-linux'
        else:
            return 'x86-linux'
    elif sys.platform == 'win32':
        if is_64bit_machine():
            return 'x86_64-win32'
        else:
            return 'x86-win32'
    elif sys.platform == 'darwin':
        if is_64bit_machine():
            return 'x86_64-darwin'
        else:
            return 'x86-darwin'
    else:
        raise Exception("Unknown host platform: %s" % sys.platform)

def format_exes(name, platform):
    prefix = ''
    suffix = ['']
    if 'win32' in platform:
        suffix = ['.exe']
    elif 'android' in platform:
        prefix = 'lib'
        suffix = ['.so']
    elif 'js-web' in platform:
        prefix = ''
        suffix = ['.js']
    elif 'wasm-web' in platform:
        prefix = ''
        suffix = ['.js', '.wasm']
    else:
        suffix = ['']

    exes = []
    for suff in suffix:
        exes.append('%s%s%s' % (prefix, name, suff))
    return exes
    # return '%s%s%s' % (prefix, name, suffix)

def format_lib(name, platform):
    prefix = 'lib'
    suffix = ''
    if 'darwin' in platform or 'ios' in platform:
        suffix = '.dylib'
    elif 'win32' in platform:
        prefix = ''
        suffix = '.dll'
    else:
        suffix = '.so'
    return '%s%s%s' % (prefix, name, suffix)

class ThreadPool(object):
    def __init__(self, worker_count):
        self.workers = []
        self.work_queue = Queue()

        for i in range(worker_count):
            w = Thread(target = self.worker)
            w.setDaemon(True)
            w.start()
            self.workers.append(w)

    def worker(self):
        func, args, future = self.work_queue.get()
        while func:
            try:
                result = func(*args)
                future.result = result
            except Exception,e:
                future.result = e
            future.event.set()
            func, args, future = self.work_queue.get()

class Future(object):
    def __init__(self, pool, f, *args):
        self.result = None
        self.event = Event()
        pool.work_queue.put([f, args, self])

    def __call__(self):
        try:
            # In order to respond to ctrl+c wait with timeout...
            while not self.event.is_set():
                self.event.wait(0.1)
        except KeyboardInterrupt,e:
            sys.exit(0)

        if isinstance(self.result, Exception):
            raise self.result
        else:
            return self.result

class Configuration(object):
    def __init__(self, dynamo_home = None,
                 target_platform = None,
                 eclipse_home = None,
                 skip_tests = False,
                 skip_codesign = False,
                 skip_docs = False,
                 skip_builtins = False,
                 skip_bob_light = False,
                 disable_ccache = False,
                 no_colors = False,
                 archive_path = None,
                 package_path = None,
                 set_version = None,
                 eclipse = False,
                 branch = None,
                 channel = None,
                 eclipse_version = None,
                 waf_options = []):

        if sys.platform == 'win32':
            home = os.environ['USERPROFILE']
        else:
            home = os.environ['HOME']

        self.dynamo_home = dynamo_home if dynamo_home else join(os.getcwd(), 'tmp', 'dynamo_home')
        self.ext = join(self.dynamo_home, 'ext')
        self.dmsdk = join(self.dynamo_home, 'sdk')
        self.defold = normpath(join(dirname(abspath(__file__)), '..'))
        self.eclipse_home = eclipse_home if eclipse_home else join(home, 'eclipse')
        self.defold_root = os.getcwd()
        self.host = get_host_platform()
        self.host2 = get_host_platform2()
        self.target_platform = target_platform

        # Like this, since we cannot guarantee that PYTHONPATH has been set up to include BuildUtility yet.
        # N.B. If we upgrade to more recent versions of python, then the method of module loading should also change.
        build_utility_module = imp.load_source('BuildUtility', os.path.join(self.defold, 'build_tools', 'BuildUtility.py'))
        self.build_utility = build_utility_module.BuildUtility(self.target_platform, self.host, self.dynamo_home)
        self._http_cache_module = imp.load_source('http_cache', os.path.join(self.defold, 'build_tools', 'http_cache.py'))

        self.skip_tests = skip_tests
        self.skip_codesign = skip_codesign
        self.skip_docs = skip_docs
        self.skip_builtins = skip_builtins
        self.skip_bob_light = skip_bob_light
        self.disable_ccache = disable_ccache
        self.no_colors = no_colors
        self.archive_path = archive_path
        self.package_path = package_path
        self.set_version = set_version
        self.eclipse = eclipse
        self.branch = branch
        self.channel = channel
        self.eclipse_version = eclipse_version
        self.waf_options = waf_options

        self.thread_pool = None
        self.s3buckets = {}
        self.futures = []

        with open('VERSION', 'r') as f:
            self.version = f.readlines()[0].strip()

        self._create_common_dirs()

    def __del__(self):
        if len(self.futures) > 0:
            print('ERROR: Pending futures (%d)' % len(self.futures))
            os._exit(5)

    def _create_common_dirs(self):
        for p in ['ext/lib/python', 'share', 'lib/js-web/js', 'lib/wasm-web/js']:
            self._mkdirs(join(self.dynamo_home, p))

    def _mkdirs(self, path):
        if not os.path.exists(path):
            os.makedirs(path)

    def _log(self, msg):
        print msg
        sys.stdout.flush()
        sys.stderr.flush()

    def distclean(self):
        if os.path.exists(self.dynamo_home):
            self._log('Removing %s' % self.dynamo_home)
            shutil.rmtree(self.dynamo_home)

        for lib in ['dlib','texc']+ENGINE_LIBS:
            builddir = join(self.defold_root, 'engine/%s/build' % lib)
            if os.path.exists(builddir):
                self._log('Removing %s' % builddir)
                shutil.rmtree(builddir)

        # Recreate dirs
        self._create_common_dirs()
        self._log('distclean done.')

    def _extract_tgz(self, file, path):
        self._log('Extracting %s to %s' % (file, path))
        version = sys.version_info
        # Avoid a bug in python 2.7 (fixed in 2.7.2) related to not being able to remove symlinks: http://bugs.python.org/issue10761
        if self.host == 'x86_64-linux' and version[0] == 2 and version[1] == 7 and version[2] < 2:
            self.exec_env_command(['tar', 'xfz', file], cwd = path)
        else:
            tf = TarFile.open(file, 'r:gz')
            tf.extractall(path)
            tf.close()

    def _extract_tgz_rename_folder(self, src, target_folder):
        self._log('Extracting %s to %s/' % (src, target_folder))
        parentdir, dirname = os.path.split(target_folder)
        old_dir = os.getcwd()
        os.chdir(parentdir)
        if not os.path.exists(dirname):
            os.makedirs(dirname)
        self.exec_env_command(['tar', 'xfz', src, '-C', dirname, '--strip-components', '1'])
        os.chdir(old_dir)

    def _extract_zip(self, file, path):
        self._log('Extracting %s to %s' % (file, path))
        zf = zipfile.ZipFile(file, 'r')
        zf.extractall(path)
        zf.close()

    def _extract(self, file, path):
        if os.path.splitext(file)[1] == '.zip':
            self._extract_zip(file, path)
        else:
            self._extract_tgz(file, path)

    def _copy(self, src, dst):
        self._log('Copying %s -> %s' % (src, dst))
        shutil.copy(src, dst)

    def _copy_tree(self, src, dst):
        self._log('Copying %s -> %s' % (src, dst))
        shutil.copytree(src, dst)

    def _download(self, url):
        self._log('Downloading %s' % (url))
        path = self._http_cache_module.download(url, lambda count, total: self._log('Downloading %s %.2f%%' % (url, 100 * count / float(total))))
        if not path:
            self._log('Downloading %s failed' % (url))
        return path

    def install_go(self):
        urls = {
            'x86_64-darwin': 'https://storage.googleapis.com/golang/go1.7.1.darwin-amd64.tar.gz',
            'x86_64-linux' : 'https://storage.googleapis.com/golang/go1.7.1.linux-amd64.tar.gz',
            'win32'        : 'https://storage.googleapis.com/golang/go1.7.1.windows-386.zip',
            'x86_64-win32' : 'https://storage.googleapis.com/golang/go1.7.1.windows-amd64.zip'
        }

        url = urls.get(self.target_platform)

        if url:
            path = self._download(url)
            target_path = join(self.ext, 'go', self.target_platform)
            self._extract(path, target_path)
        else:
            print("No go found for %s" % self.target_platform)

    def _make_package_path(self, platform, package):
        return join(self.defold_root, 'packages', package) + '-%s.tar.gz' % platform

    def _make_package_paths(self, platform, packages):
        return [self._make_package_path(platform, package) for package in packages]

    def _extract_packages(self, platform, packages):
        for package in packages:
            self._extract_tgz(self._make_package_path(platform, package), self.ext)

    def install_ext(self):
        print("Installing common packages")
        for p in PACKAGES_ALL:
            self._extract_tgz(self._make_package_path('common', p), self.ext)

        for p in DMSDK_PACKAGES_ALL:
            self._extract_tgz(self._make_package_path('common', p), self.dmsdk)

        # TODO: Make sure the order of install does not affect the outcome!

        platform_packages = {
            'win32':          PACKAGES_WIN32,
            'x86_64-win32':   PACKAGES_WIN32_64,
            'x86_64-linux':   PACKAGES_LINUX_64,
            'darwin':         PACKAGES_DARWIN,
            'x86_64-darwin':  PACKAGES_DARWIN_64,
            'armv7-darwin':   PACKAGES_IOS,
            'arm64-darwin':   PACKAGES_IOS_64,
            'x86_64-ios':     PACKAGES_IOS_X86_64,
            'armv7-android':  PACKAGES_ANDROID,
            'arm64-android':  PACKAGES_ANDROID_64,
            'js-web':         PACKAGES_EMSCRIPTEN,
            'wasm-web':       PACKAGES_EMSCRIPTEN
        }

        base_platforms = self.get_base_platforms()
        target_platform = self.target_platform
        other_platforms = set(platform_packages.keys()).difference(set(base_platforms), set([target_platform, self.host]))

        installed_packages = set()

        for platform in other_platforms:
            packages = platform_packages.get(platform, [])
            package_paths = self._make_package_paths(platform, packages)
            print("Installing %s packages " % platform)
            for path in package_paths:
                self._extract_tgz(path, self.ext)
            installed_packages.update(package_paths)

        for base_platform in self.get_base_platforms():
            packages = list(PACKAGES_HOST)
            packages.extend(platform_packages.get(base_platform, []))
            package_paths = self._make_package_paths(base_platform, packages)
            package_paths = [path for path in package_paths if path not in installed_packages]
            if len(package_paths) != 0:
                print("Installing %s packages" % base_platform)
                for path in package_paths:
                    self._extract_tgz(path, self.ext)
                installed_packages.update(package_paths)

        target_packages = platform_packages.get(self.target_platform, [])
        target_package_paths = self._make_package_paths(self.target_platform, target_packages)
        target_package_paths = [path for path in target_package_paths if path not in installed_packages]

        if len(target_package_paths) != 0:
            print("Installing %s packages" % self.target_platform)
            for path in target_package_paths:
                self._extract_tgz(path, self.ext)
            installed_packages.update(target_package_paths)

        # Is as3-web a supported platform? doesn't say so in --platform?
        print("Installing flash packages")
        self._extract_packages('as3-web', PACKAGES_FLASH)

        print("Installing python eggs")
        for egg in glob(join(self.defold_root, 'packages', '*.egg')):
            self._log('Installing %s' % basename(egg))
            self.exec_env_command(['easy_install', '-q', '-d', join(self.ext, 'lib', 'python'), '-N', egg])

        print("Installing javascripts")
        for n in 'js-web-pre.js'.split():
            self._copy(join(self.defold_root, 'share', n), join(self.dynamo_home, 'share'))

        for n in 'js-web-pre-engine.js'.split():
            self._copy(join(self.defold_root, 'share', n), join(self.dynamo_home, 'share'))

        print("Installing profiles etc")
        for n in itertools.chain(*[ glob('share/*%s' % ext) for ext in ['.mobileprovision', '.xcent', '.supp']]):
            self._copy(join(self.defold_root, n), join(self.dynamo_home, 'share'))

        node_modules_dir = os.path.join(self.dynamo_home, NODE_MODULE_LIB_DIR)
        self._mkdirs(node_modules_dir)
        url = '%s/%s.tar.gz' % (self.package_path, PACKAGES_NODE_MODULE_XHR2)
        xhr2_tarball = self._download(url)
        self._extract_tgz(xhr2_tarball, node_modules_dir)

        # Simple way to reduce number of warnings in the build
        proto_path = os.path.join(self.dynamo_home, 'share', 'proto')
        if not os.path.exists(proto_path):
            os.makedirs(proto_path)

        self.install_sdk()

    def install_sdk(self):
        def download_sdk(url, targetfolder):
            if not os.path.exists(targetfolder):
                if not os.path.exists(os.path.dirname(targetfolder)):
                    os.makedirs(os.path.dirname(targetfolder))
                dlpath = self._download(url)
                self._extract_tgz_rename_folder(dlpath, targetfolder)

        sdkfolder = join(self.ext, 'SDKs')

        target_platform = self.target_platform
        if target_platform in ('darwin', 'x86_64-darwin', 'armv7-darwin', 'arm64-darwin', 'x86_64-ios'):
            # macOS SDK
            download_sdk('%s/%s.tar.gz' % (self.package_path, PACKAGES_MACOS_SDK), join(sdkfolder, PACKAGES_MACOS_SDK))
            download_sdk('%s/%s.tar.gz' % (self.package_path, PACKAGES_XCODE_TOOLCHAIN), join(sdkfolder, PACKAGES_XCODE_TOOLCHAIN))

        if target_platform in ('armv7-darwin', 'arm64-darwin', 'x86_64-ios'):
            # iOS SDK
            download_sdk('%s/%s.tar.gz' % (self.package_path, PACKAGES_IOS_SDK), join(sdkfolder, PACKAGES_IOS_SDK))
            download_sdk('%s/%s.tar.gz' % (self.package_path, PACKAGES_IOS_SIMULATOR_SDK), join(sdkfolder, PACKAGES_IOS_SIMULATOR_SDK))

        if 'win32' in target_platform and not ('win32' in self.host):
            win32_sdk_folder = join(self.ext, 'SDKs', 'Win32')
            download_sdk( '%s/%s.tar.gz' % (self.package_path, PACKAGES_WIN32_SDK_8), join(win32_sdk_folder, 'WindowsKits', '8.1') )
            download_sdk( '%s/%s.tar.gz' % (self.package_path, PACKAGES_WIN32_SDK_10), join(win32_sdk_folder, 'WindowsKits', '10') )
            download_sdk( '%s/%s.tar.gz' % (self.package_path, PACKAGES_WIN32_TOOLCHAIN), join(win32_sdk_folder, 'MicrosoftVisualStudio14.0') )

            # On OSX, the file system is already case insensitive, so no need to duplicate the files as we do on the extender server

    def _form_ems_path(self):
        path = join(self.ext, EMSCRIPTEN_DIR)
        return path

    def install_ems(self):
        url = '%s/%s-%s.tar.gz' % (self.package_path, PACKAGES_EMSCRIPTEN_SDK, self.host)
        dlpath = self._download(url)
        if dlpath is None:
            print("Error. Could not download %s" % url)
            sys.exit(1)
        self._extract(dlpath, self.ext)
        self.activate_ems()
        os.environ['EMSCRIPTEN'] = self._form_ems_path()

    def get_ems_sdk_name(self):
        sdk = EMSCRIPTEN_SDK
        return sdk;

    def get_ems_exe_path(self):
        return join(self.ext, 'bin', 'emsdk_portable', 'emsdk')

    def activate_ems(self):
        # Compile a file warm up the emscripten caches (libc etc)
        c_file = tempfile.mktemp(suffix='.c')
        exe_file = tempfile.mktemp(suffix='.js')
        with open(c_file, 'w') as f:
            f.write('int main() { return 0; }')

        self.exec_env_command([self.get_ems_exe_path(), 'activate', self.get_ems_sdk_name()])
        # This sporadically fails on OS X by inability to create the ~/.emscripten_cache dir.
        # Does not seem to help to pre-create it or explicitly setting the --cache flag
        self.exec_env_command(['%s/emcc' % self._form_ems_path(), c_file, '-o', '%s' % exe_file])

    def check_ems(self):
        home = os.path.expanduser('~')
        config = join(home, '.emscripten')
        err = False
        if not os.path.isfile(config):
            print 'No .emscripten file.'
            err = True
        emsDir = join(self.ext, EMSCRIPTEN_DIR)
        if not os.path.isdir(emsDir):
            print 'Emscripten tools not installed.'
            err = True
        if err:
            print 'Consider running install_ems'

    def _git_sha1(self, ref = None):
        return self.build_utility.git_sha1(ref)

    def _ziptree(self, path, outfile = None, directory = None):
        # Directory is similar to -C in tar
        if not outfile:
            outfile = tempfile.NamedTemporaryFile(delete = False)

        zip = zipfile.ZipFile(outfile, 'w', zipfile.ZIP_DEFLATED)
        for root, dirs, files in os.walk(path):
            for f in files:
                p = os.path.join(root, f)
                an = p
                if directory:
                    an = os.path.relpath(p, directory)
                zip.write(p, an)

        zip.close()
        return outfile.name

    def _add_files_to_zip(self, zip, paths, directory=None, topfolder=None):
        for p in paths:
            if not os.path.isfile(p):
                continue
            an = p
            if directory:
                an = os.path.relpath(p, directory)
            if topfolder:
                an = os.path.join(topfolder, an)
            zip.write(p, an)

    def is_cross_platform(self):
        return self.host != self.target_platform

    def is_desktop_target(self):
        return self.target_platform in ['x86_64-linux', 'x86_64-darwin', 'x86_64-win32']

    # package the native SDK, return the path to the zip file
    def _package_platform_sdk(self, platform):
        with open(join(self.dynamo_home, 'defoldsdk.zip'), 'wb') as outfile:
            zip = zipfile.ZipFile(outfile, 'w', zipfile.ZIP_DEFLATED)

            topfolder = 'defoldsdk'
            defold_home = os.path.normpath(os.path.join(self.dynamo_home, '..', '..'))

            # Includes
            includes = []
            cwd = os.getcwd()
            os.chdir(self.dynamo_home)
            for root, dirs, files in os.walk("sdk/include"):
                for file in files:
                    if file.endswith('.h'):
                        includes.append(os.path.join(root, file))

            os.chdir(cwd)
            includes = [os.path.join(self.dynamo_home, x) for x in includes]
            self._add_files_to_zip(zip, includes, os.path.join(self.dynamo_home, 'sdk'), topfolder)

            # Configs
            configs = ['extender/build.yml']
            configs = [os.path.join(self.dynamo_home, x) for x in configs]
            self._add_files_to_zip(zip, configs, self.dynamo_home, topfolder)

            # Variants
            variants = []
            cwd = os.getcwd()
            os.chdir(self.dynamo_home)
            for root, dirs, files in os.walk("extender/variants"):
                for file in files:
                    if file.endswith('.appmanifest'):
                        variants.append(os.path.join(root, file))

            os.chdir(cwd)
            variants = [os.path.join(self.dynamo_home, x) for x in variants]
            self._add_files_to_zip(zip, variants, self.dynamo_home, topfolder)

            def _findlibs(libdir):
                paths = os.listdir(libdir)
                paths = [os.path.join(libdir, x) for x in paths if os.path.splitext(x)[1] in ('.a', '.dylib', '.so', '.lib', '.dll')]
                return paths

            def _findjars(jardir, ends_with):
                paths = os.listdir(jardir)
                paths = [os.path.join(jardir, x) for x in paths if x.endswith(ends_with)]
                return paths

            def _findjslibs(libdir):
                paths = os.listdir(libdir)
                paths = [os.path.join(libdir, x) for x in paths if os.path.splitext(x)[1] in ('.js',)]
                return paths

            # Dynamo libs
            libdir = os.path.join(self.dynamo_home, 'lib/%s' % platform)
            paths = _findlibs(libdir)
            self._add_files_to_zip(zip, paths, self.dynamo_home, topfolder)
            # External libs
            libdir = os.path.join(self.dynamo_home, 'ext/lib/%s' % platform)
            paths = _findlibs(libdir)
            self._add_files_to_zip(zip, paths, self.dynamo_home, topfolder)

            # Android Jars (Dynamo)
            jardir = os.path.join(self.dynamo_home, 'share/java')
            paths = _findjars(jardir, ('android.jar', 'dlib.jar', 'r.jar'))
            self._add_files_to_zip(zip, paths, self.dynamo_home, topfolder)

            # Android Jars (external)
            external_jars = ("facebooksdk.jar",
                             "bolts-android-1.2.0.jar",
                             "android-support-v4.jar",
                             "android-support-multidex.jar",
                             "android.jar",
                             "in-app-purchasing-2.0.61.jar")
            jardir = os.path.join(self.dynamo_home, 'ext/share/java')
            paths = _findjars(jardir, external_jars)
            self._add_files_to_zip(zip, paths, self.dynamo_home, topfolder)

            # Win32 resource files
            engine_rc = os.path.join(self.dynamo_home, 'lib/%s/defold.ico' % platform)
            defold_ico = os.path.join(self.dynamo_home, 'lib/%s/engine.rc' % platform)
            self._add_files_to_zip(zip, [engine_rc, defold_ico], self.dynamo_home, topfolder)

            # JavaScript files
            # js-web-pre-x files
            jsdir = os.path.join(self.dynamo_home, 'share')
            paths = _findjslibs(jsdir)
            self._add_files_to_zip(zip, paths, self.dynamo_home, topfolder)
            # libraries for js-web
            jsdir = os.path.join(self.dynamo_home, 'lib/js-web/js/')
            paths = _findjslibs(jsdir)
            self._add_files_to_zip(zip, paths, self.dynamo_home, topfolder)
            # libraries for wasm-web
            jsdir = os.path.join(self.dynamo_home, 'lib/wasm-web/js/')
            paths = _findjslibs(jsdir)
            self._add_files_to_zip(zip, paths, self.dynamo_home, topfolder)


            # For logging, print all paths in zip:
            for x in zip.namelist():
                print(x)

            zip.close()
            return outfile.name
        return None

    def build_platform_sdk(self):
        # Helper function to make it easier to build a platform sdk locally
        try:
            path = self._package_platform_sdk(self.target_platform)
        except Exception, e:
            print "Failed to package sdk for platform %s: %s" % (self.target_platform, e)
        else:
            print "Wrote %s" % path

    def build_builtins(self):
        with open(join(self.dynamo_home, 'share', 'builtins.zip'), 'wb') as f:
            self._ziptree(join(self.dynamo_home, 'content', 'builtins'), outfile = f, directory = join(self.dynamo_home, 'content'))

    def _strip_engine(self, path):
        """ Strips the debug symbols from an executable """
        if self.target_platform not in ['x86_64-linux','x86_64-darwin','armv7-darwin','arm64-darwin','x86_64-ios','armv7-android','arm64-android']:
            return False

        strip = "strip"
        if 'android' in self.target_platform:
            HOME = os.environ['USERPROFILE' if sys.platform == 'win32' else 'HOME']
            ANDROID_ROOT = os.path.join(HOME, 'android')
            ANDROID_NDK_VERSION = '10e'
            ANDROID_GCC_VERSION = '4.8'
            ANDROID_HOST = 'linux' if sys.platform == 'linux2' else 'darwin'
            strip = "%s/android-ndk-r%s/toolchains/arm-linux-androideabi-%s/prebuilt/%s-x86_64/bin/arm-linux-androideabi-strip" % (ANDROID_ROOT, ANDROID_NDK_VERSION, ANDROID_GCC_VERSION, ANDROID_HOST)

        self.exec_shell_command("%s %s" % (strip, path))
        return True

    def archive_engine(self):
        sha1 = self._git_sha1()
        full_archive_path = join(self.archive_path, sha1, 'engine', self.target_platform).replace('\\', '/')
        share_archive_path = join(self.archive_path, sha1, 'engine', 'share').replace('\\', '/')
        java_archive_path = join(self.archive_path, sha1, 'engine', 'share', 'java').replace('\\', '/')
        dynamo_home = self.dynamo_home

        bin_dir = self.build_utility.get_binary_path()
        lib_dir = self.target_platform

        # upload editor 2.0 launcher
        if self.target_platform in ['x86_64-linux', 'x86_64-darwin', 'win32', 'x86_64-win32']:
            launcher_name = format_exes("launcher", self.target_platform)[0]
            launcherbin = join(bin_dir, launcher_name)
            self.upload_file(launcherbin, '%s/%s' % (full_archive_path, launcher_name))

        for n in ['dmengine', 'dmengine_release', 'dmengine_headless']:
            for engine_name in format_exes(n, self.target_platform):
                engine = join(bin_dir, engine_name)
                self.upload_file(engine, '%s/%s' % (full_archive_path, engine_name))
                engine_stripped = join(bin_dir, engine_name + "_stripped")
                shutil.copy2(engine, engine_stripped)
                if self._strip_engine(engine_stripped):
                    self.upload_file(engine_stripped, '%s/stripped/%s' % (full_archive_path, engine_name))

            if 'web' in self.target_platform:
                self.upload_file(join(bin_dir, 'defold_sound.swf'), join(full_archive_path, 'defold_sound.swf'))
                engine_mem = join(bin_dir, engine_name + '.mem')
                if os.path.exists(engine_mem):
                    self.upload_file(engine_mem, '%s/%s.mem' % (full_archive_path, engine_name))
                engine_symbols = join(bin_dir, engine_name + '.symbols')
                if os.path.exists(engine_symbols):
                    self.upload_file(engine_symbols, '%s/%s.symbols' % (full_archive_path, engine_name))
            elif 'darwin' in self.target_platform:
                engine_symbols = join(bin_dir, engine_name + '.dSYM.zip')
                if os.path.exists(engine_symbols):
                    self.upload_file(engine_symbols, '%s/%s' % (full_archive_path, os.path.basename(engine_symbols)))

        zip_archs = []
        if not self.skip_docs:
            zip_archs.append('ref-doc.zip')
        if not self.skip_builtins:
            zip_archs.append('builtins.zip')
        for zip_arch in zip_archs:
            self.upload_file(join(dynamo_home, 'share', zip_arch), '%s/%s' % (share_archive_path, zip_arch))

        if self.target_platform == 'x86_64-linux':
            # NOTE: It's arbitrary for which platform we archive dlib.jar. Currently set to linux 64-bit
            self.upload_file(join(dynamo_home, 'share', 'java', 'dlib.jar'), '%s/dlib.jar' % (java_archive_path))

        if 'android' in self.target_platform:
            files = [
                ('share/java', 'classes.dex'),
                ('bin/%s' % (self.target_platform), 'dmengine.apk'),
                ('bin/%s' % (self.target_platform), 'dmengine_release.apk'),
                ('ext/share/java', 'android.jar'),
            ]
            for f in files:
                src = join(dynamo_home, f[0], f[1])
                self.upload_file(src, '%s/%s' % (full_archive_path, f[1]))

            resources = self._ziptree(join(dynamo_home, 'ext', 'share', 'java', 'res'), directory = join(dynamo_home, 'ext', 'share', 'java'))
            self.upload_file(resources, '%s/android-resources.zip' % (full_archive_path))

        libs = ['particle']
        if self.is_desktop_target():
            libs.append('texc')
        for lib in libs:
            lib_name = format_lib('%s_shared' % (lib), self.target_platform)
            lib_path = join(dynamo_home, 'lib', lib_dir, lib_name)
            self.upload_file(lib_path, '%s/%s' % (full_archive_path, lib_name))

        sdkpath = self._package_platform_sdk(self.target_platform)
        self.upload_file(sdkpath, '%s/defoldsdk.zip' % full_archive_path)

    def _get_build_flags(self):
        supported_tests = {}
        supported_tests['darwin'] = ['darwin', 'x86_64-darwin']
        supported_tests['x86_64-win32'] = ['win32', 'x86_64-win32']

        supports_tests = self.target_platform in supported_tests.get(self.host, []) or self.host == self.target_platform
        skip_tests = '--skip-tests' if self.skip_tests or not supports_tests else ''
        skip_codesign = '--skip-codesign' if self.skip_codesign else ''
        disable_ccache = '--disable-ccache' if self.disable_ccache else ''
        eclipse = '--eclipse' if self.eclipse else ''
        return {'skip_tests':skip_tests, 'skip_codesign':skip_codesign, 'disable_ccache':disable_ccache, 'eclipse':eclipse}

    def get_base_platforms(self):
        # Base platforms is the platforms to build the base libs for.
        # The base libs are the libs needed to build bob, i.e. contains compiler code.

        platform_dependencies = {'darwin': ['darwin', 'x86_64-darwin'], # x86_64-darwin from IOS fix 3dea8222
                                 'x86_64-linux': [],
                                 'x86_64-win32': ['win32']}

        platforms = list(platform_dependencies.get(self.host, [self.host]))

        if not self.host in platforms:
            platforms.append(self.host)

        return platforms

    def _build_engine_cmd(self, skip_tests, skip_codesign, disable_ccache, eclipse):
        return 'python %s/ext/bin/waf --prefix=%s %s %s %s %s distclean configure build install' % (self.dynamo_home, self.dynamo_home, skip_tests, skip_codesign, disable_ccache, eclipse)

    def _build_engine_lib(self, args, lib, platform, skip_tests = False, dir = 'engine'):
        self._log('Building %s for %s' % (lib, platform))
        skip_build_tests = []
        if skip_tests and '--skip-build-tests' not in self.waf_options:
            skip_build_tests.append('--skip-tests')
            skip_build_tests.append('--skip-build-tests')
        cwd = join(self.defold_root, '%s/%s' % (dir, lib))
        plf_args = ['--platform=%s' % platform]
        self.exec_env_command(args + plf_args + self.waf_options + skip_build_tests, cwd = cwd)

    def build_bob_light(self):
        self._log('Building bob light')

        cwd = join(self.defold_root, 'com.dynamo.cr/com.dynamo.cr.bob')
        sha1 = self._git_sha1()
        if os.path.exists(os.path.join(self.dynamo_home, 'archive', sha1)):
            self.exec_env_shell_command("./scripts/copy.sh", cwd = cwd)

        env = self._form_env()
        self._set_java_8(env)
        self._exec_command(" ".join([join(self.dynamo_home, 'ext/share/ant/bin/ant'), 'clean', 'install-bob-light']),
                                    cwd = join(self.defold_root, 'com.dynamo.cr/com.dynamo.cr.bob'), shell = True, env = env)

    def build_engine(self):
        # We want random folder to thoroughly test bob-light
        # We dont' want it to unpack for _every_ single invocation during the build
        os.environ['DM_BOB_ROOTFOLDER'] = tempfile.mkdtemp(prefix='bob-light-')
        self._log("env DM_BOB_ROOTFOLDER=" + os.environ['DM_BOB_ROOTFOLDER'])

        cmd = self._build_engine_cmd(**self._get_build_flags())
        args = cmd.split()
        host = self.host2
        if 'x86-' in host:
            host = self.host
        if host == 'darwin':
            host = 'x86_64-darwin'
        # There is a dependency between 32-bit python and the ctypes lib produced in dlib (something goes wrong when compiling .proto files)
        if host == 'x86_64-darwin' and self.target_platform != 'darwin':
            self._build_engine_lib(args, 'dlib', 'darwin', skip_tests = True)
        if host == 'x86_64-win32' and self.target_platform != 'win32':
            self._build_engine_lib(args, 'dlib', 'win32', skip_tests = True)
        # Make sure we build these for the host platform
        for lib in ['dlib', 'texc']:
            skip_tests = host != self.target_platform
            self._build_engine_lib(args, lib, host, skip_tests = skip_tests)
        if not self.skip_bob_light:
            # We must build bob-light, which builds content during the engine build
            self.build_bob_light()
        # Target libs to build
        engine_libs = list(ENGINE_LIBS)
        if host != self.target_platform:
            engine_libs.insert(0, 'dlib')
            if self.is_desktop_target():
                engine_libs.insert(1, 'texc')
        for lib in engine_libs:
            self._build_engine_lib(args, lib, target_platform)
        self._build_engine_lib(args, 'extender', target_platform, dir = 'share')
        if not self.skip_docs:
            self.build_docs()
        if not self.skip_builtins:
            self.build_builtins()
        if '--static-analyze' in self.waf_options:
            scan_output_dir = os.path.normpath(os.path.join(os.environ['DYNAMO_HOME'], '..', '..', 'static_analyze'))
            report_dir = os.path.normpath(os.path.join(os.environ['DYNAMO_HOME'], '..', '..', 'report'))
            self.exec_command(['python', './scripts/scan_build_gather_report.py', '-o', report_dir, '-i', scan_output_dir])
            print("Wrote report to %s. Open with 'scan-view .' or 'python -m SimpleHTTPServer'" % report_dir)
            shutil.rmtree(scan_output_dir)

        if os.path.exists(os.environ['DM_BOB_ROOTFOLDER']):
            print "Removing", os.environ['DM_BOB_ROOTFOLDER']
            shutil.rmtree(os.environ['DM_BOB_ROOTFOLDER'])
    def build_go(self):
        exe_ext = '.exe' if 'win32' in self.target_platform else ''
        go = '%s/ext/go/%s/go/bin/go%s' % (self.dynamo_home, self.target_platform, exe_ext)

        if not os.path.exists(go):
            self._log("Missing go for target platform, run install_ext with --platform set.")
            exit(5)

        self.exec_env_command([go, 'clean', '-i', 'github.com/...'])
        self.exec_env_command([go, 'install', 'github.com/...'])
        self.exec_env_command([go, 'clean', '-i', 'defold/...'])
        if not self.skip_tests:
            self.exec_env_command([go, 'test', 'defold/...'])
        self.exec_env_command([go, 'install', 'defold/...'])

        for f in glob(join(self.defold, 'go', 'bin', '*')):
            shutil.copy(f, join(self.dynamo_home, 'bin'))

    def archive_go(self):
        sha1 = self._git_sha1()
        full_archive_path = join(self.archive_path, sha1, 'go', self.target_platform)
        for p in glob(join(self.defold, 'go', 'bin', '*')):
            self.upload_file(p, '%s/%s' % (full_archive_path, basename(p)))

    def archive_bob(self):
        sha1 = self._git_sha1()
        full_archive_path = join(self.archive_path, sha1, 'bob').replace('\\', '/')
        for p in glob(join(self.dynamo_home, 'share', 'java', 'bob.jar')):
            self.upload_file(p, '%s/%s' % (full_archive_path, basename(p)))

    def copy_local_bob_artefacts(self):
        apkc_name = format_exes('apkc', self.host2)[0]
        texc_name = format_lib('texc_shared', self.host2)
        luajit_dir = tempfile.mkdtemp()
        cwd = join(self.defold_root, 'com.dynamo.cr/com.dynamo.cr.bob')
        missing = {}
        def add_missing(plf, txt):
            txts = []
            txts = missing.setdefault(plf, txts)
            txts = txts.append(txt)
        for plf in [['x86_64-win32', 'x86_64-win32'], ['x86_64-linux', 'x86_64-linux'], ['x86_64-darwin', 'x86_64-darwin']]:
            luajit_path = join(cwd, '../../packages/luajit-2.1.0-beta3-%s.tar.gz' % (plf[0]))
            if not os.path.exists(luajit_path):
                add_missing(plf[1], "package '%s' could not be found" % (luajit_path))
            else:
                self._extract(luajit_path, luajit_dir)
                luajit_exe = format_exes('luajit-32', plf[1])[0]
                luajit_exe_64 = format_exes('luajit-64', plf[1])[0]
                self._copy(join(luajit_dir, 'bin/%s/%s' % (plf[0], luajit_exe)), join(cwd, 'libexec/%s/%s' % (plf[1], luajit_exe)))
                self._copy(join(luajit_dir, 'bin/%s/%s' % (plf[0], luajit_exe_64)), join(cwd, 'libexec/%s/%s' % (plf[1], luajit_exe_64)))
        win32_files = dict([['ext/lib/%s/%s.dll' % (plf[0], lib), 'lib/%s/%s.dll' % (plf[1], lib)] for lib in ['OpenAL32', 'wrap_oal', 'PVRTexLib', 'msvcr120'] for plf in [['win32', 'x86-win32'], ['x86_64-win32', 'x86_64-win32']]])
        osx_files = dict([['ext/lib/%s/lib%s.dylib' % (plf[0], lib), 'lib/%s/lib%s.dylib' % (plf[1], lib)] for lib in ['PVRTexLib'] for plf in [['x86_64-darwin', 'x86_64-darwin']]])
        linux_files = dict([['ext/lib/%s/lib%s.so' % (plf[0], lib), 'lib/%s/lib%s.so' % (plf[1], lib)] for lib in ['PVRTexLib'] for plf in [['x86_64-linux', 'x86_64-linux']]])
        js_files = {'bin/js-web/defold_sound.swf': 'libexec/js-web/defold_sound.swf'}
        android_files = {'ext/bin/%s/%s' % (self.host2, apkc_name): 'libexec/%s/%s' % (self.host2, apkc_name),
                         'share/java/classes.dex': 'lib/classes.dex',
                         'ext/share/java/android.jar': 'lib/android.jar'}
        # This dict is being built up and will eventually be used for copying in the end
        # - "type" - what the files are needed for, for error reporting
        #   - pairs of src-file -> dst-file
        artefacts = {'generic': {'share/java/dlib.jar': 'lib/dlib.jar',
                                 'share/builtins.zip': 'lib/builtins.zip',
                                 'lib/%s/%s' % (self.host2, texc_name): 'lib/%s/%s' % (self.host2, texc_name)},
                     'android-bundling': android_files,
                     'win32-bundling': win32_files,
                     'js-bundling': js_files,
                     'ios-bundling': {},
                     'osx-bundling': osx_files,
                     'linux-bundling': linux_files}
        # Add dmengine to 'artefacts' procedurally
        for type, plfs in {'android-bundling': [['armv7-android', 'armv7-android'], ['arm64-android', 'arm64-android']],
                           'win32-bundling': [['win32', 'x86-win32'], ['x86_64-win32', 'x86_64-win32']],
                           'js-bundling': [['js-web', 'js-web'], ['wasm-web', 'wasm-web']],
                           'ios-bundling': [['armv7-darwin', 'armv7-darwin'], ['arm64-darwin', 'arm64-darwin'], ['x86_64-ios', 'x86_64-ios']],
                           'osx-bundling': [['x86_64-darwin', 'x86_64-darwin']],
                           'linux-bundling': [['x86_64-linux', 'x86_64-linux']]}.iteritems():
            # plfs is pairs of src-platform -> dst-platform
            for plf in plfs:
                exes = format_exes('dmengine', plf[1]) + format_exes('dmengine_release', plf[1])
                artefacts[type].update(dict([['bin/%s/%s' % (plf[0], exe), 'libexec/%s/%s' % (plf[1], exe)] for exe in exes]))
        # Perform the actual copy, or list which files are missing
        for type, files in artefacts.iteritems():
            m = []
            for src, dst in files.iteritems():
                src_path = join(self.dynamo_home, src)
                if not os.path.exists(src_path):
                    m.append(src_path)
                else:
                    dst_path = join(cwd, dst)
                    self._mkdirs(os.path.dirname(dst_path))
                    self._copy(src_path, dst_path)
            if m:
                add_missing(type, m)
        self.exec_env_command(['jar', 'cfM', 'lib/android-res.zip', '-C', '%s/ext/share/java/' % (self.dynamo_home), 'res'], cwd = cwd)
        if missing:
            print('*** NOTE! There are missing artefacts.')
            print(json.dumps(missing, indent=2))

    def build_bob(self):
        cwd = join(self.defold_root, 'com.dynamo.cr/com.dynamo.cr.bob')
        sha1 = self._git_sha1()
        if os.path.exists(os.path.join(self.dynamo_home, 'archive', sha1)):
            self.exec_env_shell_command("./scripts/copy.sh", cwd = cwd)
        else:
            self.copy_local_bob_artefacts()

        env = self._form_env()
        self._set_java_8(env)
        self._exec_command(" ".join([join(self.dynamo_home, 'ext/share/ant/bin/ant'), 'clean', 'install']),
                              cwd = cwd, shell = True, env = env)

    def build_sdk(self):
        tempdir = tempfile.mkdtemp() # where the sdk ends up

        sha1 = self._git_sha1()
        u = urlparse.urlparse(self.archive_path)
        bucket = self._get_s3_bucket(u.hostname)

        root = urlparse.urlparse(self.archive_path).path[1:]
        base_prefix = os.path.join(root, sha1)

<<<<<<< HEAD
        platforms = ['x86_64-linux', 'x86_64-darwin', 'win32', 'x86_64-win32', 'armv7-darwin', 'arm64-darwin', 'armv7-android', 'arm64-android', 'js-web', 'wasm-web']
=======
        platforms = ['x86_64-linux', 'x86_64-darwin', 'win32', 'x86_64-win32', 'armv7-darwin', 'arm64-darwin', 'x86_64-ios', 'armv7-android', 'js-web', 'wasm-web']
>>>>>>> 3c9c18f5
        for platform in platforms:
            platform_sdk_url = join(self.archive_path, sha1, 'engine', platform).replace('\\', '/')

            prefix = os.path.join(base_prefix, 'engine', platform, 'defoldsdk.zip')
            entry = bucket.get_key(prefix)

            if entry is None:
                raise Exception("Could not find sdk: %s" % prefix)

            platform_sdk_zip = tempfile.NamedTemporaryFile(delete = False)
            print "Downloading", entry.key
            entry.get_contents_to_filename(platform_sdk_zip.name)
            print "Downloaded", entry.key, "to", platform_sdk_zip.name

            self._extract_zip(platform_sdk_zip.name, tempdir)
            print "Extracted", platform_sdk_zip.name, "to", tempdir

            os.unlink(platform_sdk_zip.name)
            print ""

        treepath = os.path.join(tempdir, 'defoldsdk')
        sdkpath = self._ziptree(treepath, directory=tempdir)
        print "Packaged defold sdk"

        sdkurl = join(self.archive_path, sha1, 'engine').replace('\\', '/')
        self.upload_file(sdkpath, '%s/defoldsdk.zip' % sdkurl)

    def build_docs(self):
        skip_tests = '--skip-tests' if self.skip_tests or self.target_platform != self.host else ''
        self._log('Building API docs')
        cwd = join(self.defold_root, 'engine/docs')
        cmd = 'python %s/ext/bin/waf configure --prefix=%s %s distclean configure build install' % (self.dynamo_home, self.dynamo_home, skip_tests)
        self.exec_env_command(cmd.split() + self.waf_options, cwd = cwd)
        with open(join(self.dynamo_home, 'share', 'ref-doc.zip'), 'wb') as f:
            self._ziptree(join(self.dynamo_home, 'share', 'doc'), outfile = f, directory = join(self.dynamo_home, 'share'))

    def test_cr(self):
        cwd = join(self.defold_root, 'com.dynamo.cr', 'com.dynamo.cr.parent')
        self.exec_env_command([join(self.dynamo_home, 'ext/share/maven/bin/mvn'), 'clean', 'verify', '-Declipse-version=%s' % self.eclipse_version],
                              cwd = cwd)

    def _get_cr_builddir(self, product):
        return join(os.getcwd(), 'com.dynamo.cr/com.dynamo.cr.%s-product' % product)

    def build_server(self):
        cwd = join(self.defold_root, 'server')
        self.exec_env_command(['./gradlew', 'clean', 'test', 'distZip'], cwd = cwd)

    def build_editor(self):
        import xml.etree.ElementTree as ET

        self.build_bob_light()

        sha1 = self._git_sha1()

        if self.channel != 'stable':
            qualified_version = self.version + ".qualifier"
        else:
            qualified_version = self.version

        icon_path = '/icons/%s' % self.channel

        tree = ET.parse('com.dynamo.cr/com.dynamo.cr.editor-product/template/cr.product')
        root = tree.getroot()

        root.attrib['version'] = qualified_version
        for n in root.find('launcher'):
            if n.tag == 'win':
                icon = n.find('ico')
                name = os.path.basename(icon.attrib['path'])
                icon.attrib['path'] = 'icons/%s/%s' % (self.channel, name)
            elif 'icon' in n.attrib:
                name = os.path.basename(n.attrib['icon'])
                n.attrib['icon'] = 'icons/%s/%s' % (self.channel, name)

        for n in root.find('configurations').findall('property'):
            if n.tag == 'property':
                name = n.attrib['name']
                if name == 'defold.version':
                    n.attrib['value'] = self.version
                elif name == 'defold.sha1':
                    n.attrib['value'] = sha1
                elif name == 'defold.channel':
                    n.attrib['value'] = options.channel

        with open('com.dynamo.cr/com.dynamo.cr.editor-product/cr-generated.product', 'wb') as f:
            f.write('<?xml version="1.0" encoding="UTF-8"?>\n')
            f.write('<?pde version="3.5"?>\n')
            f.write('\n')
            tree.write(f, encoding='utf-8')

        p2 = """
instructions.configure=\
  addRepository(type:0,location:http${#58}//d.defold.com/%(channel)s/update/);\
  addRepository(type:1,location:http${#58}//d.defold.com/%(channel)s/update/);
"""

        with open('com.dynamo.cr/com.dynamo.cr.editor-product/cr-generated.p2.inf', 'wb') as f:
            f.write(p2 % { 'channel': self.channel })

        self._build_cr('editor')

    def _archive_cr(self, product, build_dir):
        sha1 = self._git_sha1()
        full_archive_path = join(self.archive_path, sha1, self.channel, product).replace('\\', '/') + '/'
        host, path = full_archive_path.split(':', 1)
        for p in glob(join(build_dir, 'target/products/*.zip')):
            self.upload_file(p, full_archive_path)

        repo_dir = join(build_dir, 'target/repository')
        for root,dirs,files in os.walk(repo_dir):
            for f in files:
                p = join(root, f)
                u = join(full_archive_path, "repository", os.path.relpath(p, repo_dir))
                self.upload_file(p, u)

    def archive_editor(self):
        build_dir = self._get_cr_builddir('editor')
        self._archive_cr('editor', build_dir)

    def archive_server(self):
        sha1 = self._git_sha1()
        full_archive_path = join(self.archive_path, sha1, 'server').replace('\\', '/') + '/'
        host, path = full_archive_path.split(':', 1)
        build_dir = join(self.defold_root, 'server')
        for p in glob(join(build_dir, 'build/distributions/*.zip')):
            self.upload_file(p, full_archive_path)

    def _set_java_8(self, env):
        if 'linux' in self.host2:
            env['JAVA_HOME'] = '/usr/lib/jvm/java-8-oracle'
        elif 'darwin' in self.host2:
            env['JAVA_HOME'] = self.exec_command(['/usr/libexec/java_home','-v','1.8']).strip()
        elif 'win32' in self.host2:
            env['PATH'] = 'C:\\Program Files\\Java\\jdk1.8.0_162\\bin' + os.path.pathsep + env['PATH']
        self._log("Setting JAVA to 1.8")

    def _build_cr(self, product):
        cwd = join(self.defold_root, 'com.dynamo.cr', 'com.dynamo.cr.parent')
        env = self._form_env()
        self._set_java_8(env)
        self._exec_command([join(self.dynamo_home, 'ext/share/maven/bin/mvn'), 'clean', 'verify'], cwd = cwd, env = env)

    def build_editor2(self):
        cmd = ['./scripts/bundle.py',
               '--platform=x86_64-darwin',
               '--platform=x86_64-linux',
               '--platform=x86_64-win32',
               '--version=%s' % self.version,
               '--channel=%s' % self.channel,
               '--engine-artifacts=auto']

        cwd = join(self.defold_root, 'editor')

        self.exec_env_command(cmd, cwd = cwd)

    def archive_editor2(self):
        sha1 = self._git_sha1()
        full_archive_path = join(self.archive_path, sha1, self.channel, 'editor2')

        for ext in ['zip', 'dmg']:
            for p in glob(join(self.defold_root, 'editor', 'target', 'editor', 'Defold*.%s' % ext)):
                self.upload_file(p, '%s/%s' % (full_archive_path, basename(p)))

        # TODO: Remove this block after one release with both json files.
        # TODO: ---- CUT HERE ----
        full_archive_path = join('s3://d.defold.com/editor2', sha1, 'editor2')
        for ext in ['zip', 'dmg']:
            for p in glob(join(self.defold_root, 'editor', 'target', 'editor', 'Defold*.%s' % ext)):
                self.upload_file(p, '%s/%s' % (full_archive_path, basename(p)))
        # TODO: ---- CUT TO HERE ----

        self.wait_uploads()

    def release_editor2(self):
        if not self.channel:
            self._log("Tried to release with no channel specified, aborting")
            return

        sha1 = self._git_sha1()

        self._log("Releasing editor2 '%s' for channel '%s'" % (sha1, self.channel))

        # Rather than accessing S3 from its web end-point, we always go through the CDN
        archive_url = urlparse.urlparse(self.archive_path)
        bucket = self._get_s3_bucket(archive_url.hostname)

        # TODO: Remove this block after one release with both json files.
        # TODO: ---- CUT HERE ----
        key_v2 = bucket.new_key('editor2/channels/%(channel)s/update-v2.json' % {'channel': self.channel})
        key_v2.content_type = 'application/json'
        self._log("Updating channel '%s' for update-v2.json: %s" % (self.channel, key_v2))
        key_v2.set_contents_from_string(json.dumps({'sha1': sha1}))
        # TODO: ---- CUT TO HERE ----

        key_v3 = bucket.new_key('editor2/channels/%(channel)s/update-v3.json' % {'channel': self.channel})
        key_v3.content_type = 'application/json'
        self._log("Updating channel '%s' for update-v3.json: %s" % (self.channel, key_v3))
        key_v3.set_contents_from_string(json.dumps({'sha1': sha1}))

    def bump(self):
        sha1 = self._git_sha1()

        with open('VERSION', 'r') as f:
            current = f.readlines()[0].strip()

        if self.set_version:
            new_version = self.set_version
        else:
            lst = map(int, current.split('.'))
            lst[-1] += 1
            new_version = '.'.join(map(str, lst))

        with open('VERSION', 'w') as f:
            f.write(new_version)

        print 'Bumping engine version from %s to %s' % (current, new_version)
        print 'Review changes and commit'

    def shell(self):
        print 'Setting up shell with DYNAMO_HOME, PATH and LD_LIBRARY_PATH/DYLD_LIBRARY_PATH (where applicable) set'
        if "win32" in self.host:
            preexec_fn = None
        else:
            preexec_fn = self.check_ems

        process = subprocess.Popen([SHELL, '-l'], env = self._form_env(), preexec_fn=preexec_fn)
        output = process.communicate()[0]

        if process.returncode != 0:
            self._log(output)
            sys.exit(process.returncode)

    # Get archive files for a single release/sha1
    def _get_files(self, bucket, sha1):
        root = urlparse.urlparse(self.archive_path).path[1:]
        base_prefix = os.path.join(root, sha1)
        files = []
        prefix = os.path.join(base_prefix, 'engine')
        for x in bucket.list(prefix = prefix):
            if x.name[-1] != '/':
                # Skip directory "keys". When creating empty directories
                # a psudeo-key is created. Directories isn't a first-class object on s3
                if re.match('.*(/dmengine.*|builtins.zip|classes.dex|android-resources.zip|android.jar)$', x.name):
                    name = os.path.relpath(x.name, base_prefix)
                    files.append({'name': name, 'path': '/' + x.name})

        prefix = os.path.join(base_prefix, 'bob')
        for x in bucket.list(prefix = prefix):
            if x.name[-1] != '/':
                # Skip directory "keys". When creating empty directories
                # a psudeo-key is created. Directories isn't a first-class object on s3
                if re.match('.*(/bob.jar)$', x.name):
                    name = os.path.relpath(x.name, base_prefix)
                    files.append({'name': name, 'path': '/' + x.name})

        prefix = os.path.join(base_prefix, self.channel, 'editor')
        for x in bucket.list(prefix = prefix):
            if x.name[-1] != '/':
                # Skip directory "keys". When creating empty directories
                # a psudeo-key is created. Directories isn't a first-class object on s3
                if re.match('.*(/Defold-*)$', x.name):
                    name = os.path.relpath(x.name, base_prefix)
                    files.append({'name': name, 'path': '/' + x.name})
        return files

    def _get_single_release(self, version_tag, sha1):
        u = urlparse.urlparse(self.archive_path)
        bucket = self._get_s3_bucket(u.hostname)
        files = self._get_files(bucket, sha1)

        return {'tag': version_tag,
                'sha1': sha1,
                'abbrevsha1': sha1[:7],
                'files': files}

    def _get_tagged_releases(self):
        u = urlparse.urlparse(self.archive_path)
        bucket = self._get_s3_bucket(u.hostname)

        tags = self.exec_shell_command("git for-each-ref --sort=taggerdate --format '%(*objectname) %(refname)' refs/tags").split('\n')
        tags.reverse()
        releases = []
        for line in tags:
            line = line.strip()
            if not line:
                continue
            m = re.match('(.*?) refs/tags/(.*?)$', line)
            sha1, tag = m.groups()
            epoch = self.exec_shell_command('git log -n1 --pretty=%%ct %s' % sha1.strip())
            date = datetime.fromtimestamp(float(epoch))
            files = self._get_files(bucket, sha1)
            if len(files) > 0:
                releases.append({'tag': tag,
                                 'sha1': sha1,
                                 'abbrevsha1': sha1[:7],
                                 'date': str(date),
                                 'files': files})

        return releases


    def release(self):
        page = """
<!DOCTYPE html>
<html>
    <head>
        <meta charset="utf-8">
        <meta http-equiv="X-UA-Compatible" content="IE=edge">
        <meta name="viewport" content="width=device-width, initial-scale=1">
        <title>Defold Downloads</title>
        <link href='//fonts.googleapis.com/css?family=Open+Sans:400,300' rel='stylesheet' type='text/css'>
        <link rel="stylesheet" href="//d.defold.com/static/bootstrap/css/bootstrap.min.css">
        <style>
            body {
                padding-top: 50px;
            }
            .starter-template {
                padding: 40px 15px;
                text-align: center;
            }
            #eula-text{
                height: 400px;
                overflow: scroll;
            }
        </style>

    </head>
    <body>
    <div class="navbar navbar-fixed-top">
        <div class="navbar-inner">
            <div class="container">
                <a class="brand" href="/">Defold Downloads</a>
                <ul class="nav">
                </ul>
            </div>
        </div>
    </div>

    <div class="container">

        <div id="releases"></div>
        <script src="//ajax.googleapis.com/ajax/libs/jquery/1.11.0/jquery.min.js"></script>
        <script src="//d.defold.com/static/bootstrap/js/bootstrap.min.js"></script>
        <script src="//cdnjs.cloudflare.com/ajax/libs/mustache.js/0.7.2/mustache.min.js"></script>

        <div id="eula" class="container">
            <div class="well well-large">
                <div id="eula-text"></div>
            </div>
            <div id="eula-form" class="alert alert-success">
                <input type="checkbox" id="accept">
                <b>Check to verify that you have read and accepted the "Defold Terms of Service" above.</b>
            </div>
        </div>

        <script id="templ-releases" type="text/html">
            <h2>{{release.channel}} {{release.version}}</h2>
            {{#release.editor}}
                <p>
                    <a href="{{url}}" class="btn btn-primary" style="width: 20em;" role="button">Download for {{name}}</a>
                </p>
            {{/release.editor}}

            {{#has_releases}}
                <h2>Releases</h2>
            {{/has_releases}}

            {{#releases}}
                <div class="panel-group" id="accordion">
                  <div class="panel panel-default">
                    <div class="panel-heading">
                      <h4 class="panel-title">
                        <a data-toggle="collapse" data-parent="#accordion" href="#{{sha1}}">
                          <h3>{{tag}} <small>{{date}} ({{abbrevsha1}})</small></h3>
                        </a>
                      </h4>
                    </div>
                    <div id="{{sha1}}" class="panel-collapse collapse ">
                      <div class="panel-body">
                        <table class="table table-striped">
                          <tbody>
                            {{#files}}
                            <tr><td><a href="{{path}}">{{name}}</a></td></tr>
                            {{/files}}
                            {{^files}}
                            <i>No files</i>
                            {{/files}}
                          </tbody>
                        </table>
                      </div>
                    </div>
                  </div>
                </div>
            {{/releases}}
        </script>

        <script>
            var model = %(model)s
            if(document.cookie.match(/^eula-accepted.*/)) {
                // Eula accepted
                $("#eula").html('');
                var output = Mustache.render($('#templ-releases').html(), model);
                $("#releases").html(output);
            } else {
                // Show eula
                var xhttp = new XMLHttpRequest();
                xhttp.onreadystatechange = function() {
                    if (this.readyState == 4 && this.status == 200) {
                        $("#eula-text").html(this.responseText);
                    }
                };
                xhttp.open("GET", "https://www.defold.com/terms-and-conditions/", true);
                xhttp.send();
                $("#accept").change(function() {
                    if(this.checked) {
                        alert('Thank you for accepting the Defold Terms of Service. You may now download Defold software.');
                        document.cookie = 'eula-accepted=yes; expires=Fri, 31 Dec 9999 23:59:59 GMT';
                        location.reload();
                    }
                });
            }
        </script>
      </body>
</html>
"""

        artifacts = """<?xml version='1.0' encoding='UTF-8'?>
<?compositeArtifactRepository version='1.0.0'?>
<repository name='"Defold"'
    type='org.eclipse.equinox.internal.p2.artifact.repository.CompositeArtifactRepository'
    version='1.0.0'>
  <children size='1'>
      <child location='http://%(host)s/archive/%(sha1)s/%(channel)s/editor/repository'/>
  </children>
</repository>"""

        content = """<?xml version='1.0' encoding='UTF-8'?>
<?compositeMetadataRepository version='1.0.0'?>
<repository name='"Defold"'
    type='org.eclipse.equinox.internal.p2.metadata.repository.CompositeMetadataRepository'
    version='1.0.0'>
  <children size='1'>
      <child location='http://%(host)s/archive/%(sha1)s/%(channel)s/editor/repository'/>
  </children>
</repository>
"""

        if self.exec_shell_command('git config -l').find('remote.origin.url') != -1:
            # NOTE: Only run fetch when we have a configured remote branch.
            # When running on buildbot we don't but fetching should not be required either
            # as we're already up-to-date
            self._log('Running git fetch to get latest tags and refs...')
            self.exec_shell_command('git fetch')

        u = urlparse.urlparse(self.archive_path)
        bucket = self._get_s3_bucket(u.hostname)
        host = 'd.defold.com'

        model = {'releases': [],
                 'has_releases': False}

        if self.channel == 'stable':
            # Move artifacts to a separate page?
            model['releases'] = self._get_tagged_releases()
            model['has_releases'] = True
        else:
            model['releases'] = self._get_single_release(self.version, self._git_sha1())
            model['has_releases'] = True

        # NOTE
        # - The stable channel is based on the latest tag
        # - The beta and alpha channels are based on the latest
        #   commit in their branches, i.e. origin/dev for alpha
        if self.channel == 'stable':
            release_sha1 = model['releases'][0]['sha1']
        else:
            release_sha1 = self._git_sha1()

        if sys.stdin.isatty():
            sys.stdout.write('Release %s with SHA1 %s to channel %s? [y/n]: ' % (self.version, release_sha1, self.channel))
            response = sys.stdin.readline()
            if response[0] != 'y':
                return

        model['release'] = { 'channel': "Unknown", 'version': self.version }
        if self.channel:
            model['release']['channel'] = self.channel.capitalize()

        # We handle the stable channel seperately, since we want it to point
        # to the editor-dev release (which uses the latest stable engine).
        if self.channel == "stable":
            model['release'] = {'editor': [ dict(name='macOS 10.7+', url='https://www.defold.com/download/editor2/Defold-x86_64-darwin.dmg'),
                                            dict(name='Windows', url='https://www.defold.com/download/editor2/Defold-x86_64-win32.zip'),
                                            dict(name='Ubuntu 16.04+', url='https://www.defold.com/download/editor2/Defold-x86_64-linux.zip')] }

        # NOTE: We upload index.html to /CHANNEL/index.html
        # The root-index, /index.html, redirects to /stable/index.html
        self._log('Uploading %s/index.html' % self.channel)
        html = page % {'model': json.dumps(model)}
        key = bucket.new_key('%s/index.html' % self.channel)
        key.content_type = 'text/html'
        key.set_contents_from_string(html)

        self._log('Uploading %s/info.json' % self.channel)
        key = bucket.new_key('%s/info.json' % self.channel)
        key.content_type = 'application/json'
        key.set_contents_from_string(json.dumps({'version': self.version,
                                                 'sha1' : release_sha1}))

        # Create redirection keys for editor
        for name in ['Defold-macosx.cocoa.x86_64.dmg', 'Defold-win32.win32.x86.zip', 'Defold-linux.gtk.x86_64.zip']:
            key_name = '%s/%s' % (self.channel, name)
            redirect = '/archive/%s/%s/editor/%s' % (release_sha1, self.channel, name)
            self._log('Creating link from %s -> %s' % (key_name, redirect))
            key = bucket.new_key(key_name)
            key.set_redirect(redirect)

        for name, template in [['compositeArtifacts.xml', artifacts], ['compositeContent.xml', content]]:
            full_name = '%s/update/%s' % (self.channel, name)
            self._log('Uploading %s' % full_name)
            key = bucket.new_key(full_name)
            key.content_type = 'text/xml'
            key.set_contents_from_string(template % {'host': host,
                                                     'sha1': release_sha1,
                                                     'channel': self.channel})

    def _get_s3_archive_prefix(self):
        u = urlparse.urlparse(self.archive_path)
        assert (u.scheme == 's3')
        sha1 = self._git_sha1()
        prefix = os.path.join(u.path, sha1)[1:]
        return prefix

    # TODO: Fix upload of .dmg (currently aborts if it finds it in the beta branch)
    def sign_editor(self):
        u = urlparse.urlparse(self.archive_path)
        bucket_name = u.hostname
        bucket = self._get_s3_bucket(bucket_name)
        prefix = self._get_s3_archive_prefix()
        bucket_items = bucket.list(prefix=prefix)

        candidates = {}
        print("Searching for editor signing candidates ...")
        for entry in bucket_items:
            entrypath = os.path.dirname(entry.key)
            if entry.key.endswith('Defold-macosx.cocoa.x86_64.zip'):
                if entrypath not in candidates.keys():
                    candidates[entrypath] = {}
                candidates[entrypath]['zip'] = entry
            if entry.key.endswith('Defold-macosx.cocoa.x86_64.dmg'):
                if entrypath not in candidates.keys():
                    candidates[entrypath] = {}
                candidates[entrypath]['dmg'] = entry

        print("Found %d candidate(s) for editor signing ..." % len(candidates.keys()))
        for candidate in candidates.keys():
            if 'zip' in candidates[candidate].keys():
                if 'dmg' in candidates[candidate].keys():
                    print("Pruning candidate, dmg found: %s" % candidate)
                    del candidates[candidate]
            elif 'dmg' in candidates[candidate].keys():
                print("Pruning candidate, dmg found but zip missing: %s" % candidate)
                del candidates[candidate]

        print("Found %d true candidate(s) for editor signing ..." % (len(candidates.keys())))
        result = False
        for candidate in candidates.keys():
            candidate = candidates[candidate]['zip']
            root = None
            builddir = None
            try:
                root = tempfile.mkdtemp(prefix='defsign.')
                builddir = os.path.join(root, 'build')
                self._mkdirs(builddir)

                # Download the editor from S3
                filepath = os.path.join(root, 'Defold-macosx.cocoa.x86_64.zip')
                if not os.path.isfile(filepath):
                    self._log('Downloading s3://%s/%s -> %s' % (bucket_name, candidate.name, filepath))
                    candidate.get_contents_to_filename(filepath)
                    self._log('Downloaded s3://%s/%s -> %s' % (bucket_name, candidate.name, filepath))

                # Prepare the build directory to create a signed container
                self._log('Signing %s' % (filepath))
                dp_defold = os.path.join(builddir, 'Defold-macosx.cocoa.x86_64')
                fp_defold_app = os.path.join(dp_defold, 'Defold.app')
                fp_defold_dmg = os.path.join(root, 'Defold-macosx.cocoa.x86_64.dmg')

                self.exec_command(['unzip', '-qq', '-o', filepath, '-d', dp_defold])
                self.exec_command(['chmod', '-R', '755', dp_defold])
                os.symlink('/Applications', os.path.join(builddir, 'Applications'))

                # Create a signature for Defold.app and the container
                # This certificate must be installed on the computer performing the operation
                certificate = 'Developer ID Application: Midasplayer Technology AB (ATT58V7T33)'
                self.exec_command(['codesign', '--deep', '-s', certificate, fp_defold_app])
                self.exec_command(['hdiutil', 'create', '-volname', 'Defold', '-srcfolder', builddir, fp_defold_dmg])

                # This step is intermittently failing. In such cases, we retry a few more times
                # E.g. "/var/folders/6l/p6nhw59s2ns2x9chznhy9k1r0000gp/T/defsign.MamsrV/Defold-macosx.cocoa.x86_64.dmg: The timestamp service is not available."
                max_tries = 5

                for i in range(max_tries):
                    try:
                        self.exec_command_no_quit(['codesign', '-s', certificate, fp_defold_dmg])
                        break # it went ok, let's continue the process
                    except ExecException, e:
                        self._log("Failed attempt %d/%d" % (i+1, max_tries))
                        if i == max_tries-1:
                            sys.exit(e.retcode)
                    time.sleep(10) # seconds

                self._log('Signed %s' % (fp_defold_dmg))

                # Upload the signed container to S3
                target = "s3://%s/%s.dmg" % (bucket_name, candidate.name[:-4])
                self.upload_file(fp_defold_dmg, target)
                result = True
            finally:
                self.wait_uploads()
                if root is not None:
                    if builddir is not None:
                        if os.path.islink(os.path.join(builddir, 'Applications')):
                            os.unlink(os.path.join(builddir, 'Applications'))
                    shutil.rmtree(root)

        return result

    def sync_archive(self):
        u = urlparse.urlparse(self.archive_path)
        bucket_name = u.hostname
        bucket = self._get_s3_bucket(bucket_name)

        local_dir = os.path.join(self.dynamo_home, 'archive')
        self._mkdirs(local_dir)

        if not self.thread_pool:
            self.thread_pool = ThreadPool(8)

        def download(key, path):
            self._log('s3://%s/%s -> %s' % (bucket_name, key.name, path))
            key.get_contents_to_filename(path)

        futures = []
        sha1 = self._git_sha1()
        # Only s3 is supported (scp is deprecated)
        # The pattern is used to filter out:
        # * Editor files
        # * Defold SDK files
        # * launcher files, used to launch editor2
        pattern = re.compile(r'(^|/)editor(2)*/|/defoldsdk\.zip$|/launcher(\.exe)*$')
        prefix = self._get_s3_archive_prefix()
        for key in bucket.list(prefix = prefix):
            rel = os.path.relpath(key.name, prefix)

            if not pattern.search(rel):
                p = os.path.join(local_dir, sha1, rel)
                self._mkdirs(os.path.dirname(p))
                f = Future(self.thread_pool, download, key, p)
                futures.append(f)

        for f in futures:
            f()

    def _download_editor2(self, sha1):
        bundles = {
            'x86_64-darwin': 'Defold-x86_64-darwin.dmg',
            'x86_64-linux' : 'Defold-x86_64-linux.zip',
            'x86_64-win32' : 'Defold-x86_64-win32.zip'
        }
        host2 = get_host_platform2()
        bundle = bundles.get(host2)
        if bundle:
            url = 'https://d.defold.com/archive/%s/editor2/%s' % (sha1, bundle)
            path = self._download(url)
            # the dev build currently publishes the editor to <host>/editor2 rather than <host>/archive
            if not path:
                url = 'https://d.defold.com/editor2/%s/editor2/%s' % (sha1, bundle)
                path = self._download(url)
            return path
        else:
            print("No editor2 bundle found for %s" % host2)
            return None

    def _install_editor2(self, path):
        host2 = get_host_platform2()
        install_path = join('tmp', 'smoke_test')
        if 'darwin' in host2:
            out = self.exec_command(['hdiutil', 'attach', path])
            print("cmd:" + out)
            last = [l2 for l2 in (l1.strip() for l1 in out.split('\n')) if l2][-1]
            words = last.split()
            fs = words[0]
            volume = words[-1]
            install_path = join(install_path, 'Defold.app')
            self._copy_tree(join(volume, 'Defold.app'), install_path)
            result = {'volume': volume,
                      'fs': fs,
                      'install_path': install_path,
                      'resources_path': join('Defold.app', 'Contents', 'Resources'),
                      'config': join(install_path, 'Contents', 'Resources', 'config')}
            return result
        else:
            if 'win32' in host2 or 'linux' in host2:
                self._extract_zip(path, install_path)
            else:
                self._extract(path, install_path)
            install_path = join(install_path, 'Defold')
            result = {'install_path': install_path,
                      'resources_path': 'Defold',
                      'config': join(install_path, 'config')}
            return result

    def _uninstall_editor2(self, info):
        host2 = get_host_platform2()
        shutil.rmtree(info['install_path'])
        if 'darwin' in host2:
            out = self.exec_command(['hdiutil', 'detach', info['fs']])

    def _get_config(self, config, section, option, overrides):
        combined = '%s.%s' % (section, option)
        if combined in overrides:
            return overrides[combined]
        if section == 'bootstrap' and option == 'resourcespath':
            return '.'
        v = config.get(section, option)
        m = re.search(r"\${(\w+).(\w+)}", v)
        while m:
            s = m.group(1)
            o = m.group(2)
            v = re.sub(r"\${(\w+).(\w+)}", self._get_config(config, s, o, overrides), v, 1)
            m = re.search(r"\${(\w+).(\w+)}", v)
        return v

    def smoke_test(self):
        sha1 = self._git_sha1()
        cwd = join('tmp', 'smoke_test')
        if os.path.exists(cwd):
            shutil.rmtree(cwd)
        path = self._download_editor2(sha1)
        info = self._install_editor2(path)
        config = ConfigParser()
        config.read(info['config'])
        overrides = {'bootstrap.resourcespath': info['resources_path']}
        jdk = 'jdk11.0.1'
        host2 = get_host_platform2()
        if 'win32' in host2:
            java = join('Defold', 'packages', jdk, 'bin', 'java.exe')
        elif 'linux' in host2:
            self.exec_command(['chmod', '-R', '755', 'tmp/smoke_test/Defold'])
            java = join('Defold', 'packages', jdk, 'bin', 'java')
        else:
            java = join('Defold.app', 'Contents', 'Resources', 'packages', jdk, 'bin', 'java')
        jar = self._get_config(config, 'launcher', 'jar', overrides)
        vmargs = self._get_config(config, 'launcher', 'vmargs', overrides).split(',') + ['-Ddefold.log.dir=.', '-Ddefold.smoke.log=true']
        vmargs = filter(lambda x: not str.startswith(x, '-Ddefold.update.url='), vmargs)
        main = self._get_config(config, 'launcher', 'main', overrides)
        game_project = '../../editor/test/resources/geometry_wars/game.project'
        args = [java, '-cp', jar] + vmargs + [main, '--preferences=../../editor/test/resources/smoke_test_prefs.json', game_project]
        robot_jar = '%s/ext/share/java/defold-robot.jar' % self.dynamo_home
        robot_args = [java, '-jar', robot_jar, '-s', '../../share/smoke-test.edn', '-o', 'result']
        origdir = os.getcwd()
        origcwd = cwd
        if 'win32' in host2:
            os.chdir(cwd)
            cwd = '.'
        print('Running robot: %s' % robot_args)
        robot_proc = subprocess.Popen(robot_args, cwd = cwd, stdout = subprocess.PIPE, stderr = subprocess.PIPE, shell = False)
        time.sleep(2)
        self._log('Running editor: %s' % args)
        ed_proc = subprocess.Popen(args, cwd = cwd, shell = False)
        os.chdir(origdir)
        cwd = origcwd
        output = robot_proc.communicate()[0]
        if ed_proc.poll() == None:
            ed_proc.terminate()
            ed_proc.wait()
        self._uninstall_editor2(info)

        result_archive_path = '/'.join(['int.d.defold.com', 'archive', sha1, self.channel, 'editor2', 'smoke_test'])
        def _findwebfiles(libdir):
            paths = os.listdir(libdir)
            paths = [os.path.join(libdir, x) for x in paths if os.path.splitext(x)[1] in ('.html', '.css', '.png')]
            return paths
        for f in _findwebfiles(join(cwd, 'result')):
            self.upload_file(f, 's3://%s/%s' % (result_archive_path, basename(f)))
        self.wait_uploads()
        self._log('Log: https://s3-eu-west-1.amazonaws.com/%s/index.html' % (result_archive_path))

        if robot_proc.returncode != 0:
            sys.exit(robot_proc.returncode)
        return True

    def local_smoke(self):
        host2 = get_host_platform2()
        cwd = './editor'
        if os.path.exists('editor/log.txt'):
            os.remove('editor/log.txt')
        game_project = 'test/resources/geometry_wars/game.project'
        args = ['./scripts/lein', 'with-profile', '+smoke-test', 'run', game_project]
        robot_jar = '../defold-robot/target/defold-robot-0.7.0-standalone.jar'
        robot_args = ['java', '-jar', robot_jar, '-s', '../share/smoke-test.edn', '-o', 'local_smoke_result']
        origdir = os.getcwd()
        origcwd = cwd
        if 'win32' in host2:
            os.chdir(cwd)
            args = ['sh'] + args
            cwd = '.'
        print('Running robot: %s' % robot_args)
        robot_proc = subprocess.Popen(robot_args, cwd = cwd, stdout = subprocess.PIPE, stderr = subprocess.PIPE, shell = False)
        time.sleep(2)
        self._log('Running editor: %s' % args)
        ed_proc = subprocess.Popen(args, cwd = cwd, shell = False)
        os.chdir(origdir)
        cwd = origcwd
        output = robot_proc.communicate()[0]
        if ed_proc.poll() == None:
            ed_proc.terminate()
            ed_proc.wait()
        if robot_proc.returncode != 0:
            sys.exit(robot_proc.returncode)
        return True

    def _get_s3_bucket(self, bucket_name):
        if bucket_name in self.s3buckets:
            return self.s3buckets[bucket_name]

        config = ConfigParser()
        configpath = os.path.expanduser("~/.s3cfg")
        config.read(configpath)

        key = config.get('default', 'access_key')
        secret = config.get('default', 'secret_key')

        if not (key and secret):
            self._log('key/secret not found in "%s"' % configpath)
            sys.exit(5)

        from boto.s3.connection import S3Connection
        from boto.s3.connection import OrdinaryCallingFormat
        from boto.s3.key import Key

        # NOTE: We hard-code host (region) here and it should not be required.
        # but we had problems with certain buckets with period characters in the name.
        # Probably related to the following issue https://github.com/boto/boto/issues/621
        conn = S3Connection(key, secret, host='s3-eu-west-1.amazonaws.com', calling_format=OrdinaryCallingFormat())
        bucket = conn.get_bucket(bucket_name)
        self.s3buckets[bucket_name] = bucket
        return bucket

    def upload_file(self, path, url):
        url = url.replace('\\', '/')
        self._log('Uploading %s -> %s' % (path, url))

        u = urlparse.urlparse(url)

        if u.netloc == '':
            # Assume scp syntax, e.g. host:path
            if 'win32' in self.host:
                path = path.replace('\\', '/')
                # scp interpret c:\path as a network location (host "c")
                if path[1] == ':':
                    path = "/" + path[:1] + path[2:]

            self.exec_env_command(['ssh', u.scheme, 'mkdir -p %s' % u.path])
            self.exec_env_command(['scp', path, url])
        elif u.scheme == 's3':
            bucket = self._get_s3_bucket(u.netloc)

            if not self.thread_pool:
                self.thread_pool = ThreadPool(8)

            p = u.path
            if p[-1] == '/':
                p += basename(path)

            def upload_singlefile():
                key = bucket.new_key(p)
                key.set_contents_from_filename(path)
                self._log('Uploaded %s -> %s' % (path, url))

            def upload_multipart():
                headers = {}
                contenttype, _ = mimetypes.guess_type(path)
                if contenttype is not None:
                    headers['Content-Type'] = contenttype

                mp = bucket.initiate_multipart_upload(p, headers=headers)

                source_size = os.stat(path).st_size
                chunksize = 64 * 1024 * 1024 # 64 MiB
                chunkcount = int(math.ceil(source_size / float(chunksize)))

                def upload_part(filepath, part, offset, size):
                    with open(filepath, 'r') as fhandle:
                        fhandle.seek(offset)
                        mp.upload_part_from_file(fp=fhandle, part_num=part, size=size)

                _threads = []
                for i in range(chunkcount):
                    part = i + 1
                    offset = i * chunksize
                    remaining = source_size - offset
                    size = min(chunksize, remaining)
                    args = {'filepath': path, 'part': part, 'offset': offset, 'size': size}

                    self._log('Uploading #%d %s -> %s' % (i + 1, path, url))
                    _thread = Thread(target=upload_part, kwargs=args)
                    _threads.append(_thread)
                    _thread.start()

                for i in range(chunkcount):
                    _threads[i].join()
                    self._log('Uploaded #%d %s -> %s' % (i + 1, path, url))

                if len(mp.get_all_parts()) == chunkcount:
                    mp.complete_upload()
                    self._log('Uploaded %s -> %s' % (path, url))
                else:
                    mp.cancel_upload()
                    self._log('Failed to upload %s -> %s' % (path, url))

            f = None
            if sys.platform == 'win32':
                f = Future(self.thread_pool, upload_singlefile)
            else:
                f = Future(self.thread_pool, upload_multipart)
            self.futures.append(f)

        else:
            raise Exception('Unsupported url %s' % (url))

    def wait_uploads(self):
        for f in self.futures:
            f()
        self.futures = []

    def _exec_command(self, arg_list, **kwargs):
        arg_str = arg_list
        if not isinstance(arg_str, basestring):
            arg_str = ' '.join(arg_list)
        self._log('[exec] %s' % arg_str)

        if sys.stdout.isatty():
            # If not on CI, we want the colored output, and we get the output as it runs, in order to preserve the colors
            if not 'stdout' in kwargs:
                kwargs['stdout'] = subprocess.PIPE # Only way to get output from the command
            process = subprocess.Popen(arg_list, **kwargs)
            output = process.communicate()[0]
            if process.returncode != 0:
                self._log(output)
        else:
            # On the CI machines, we make sure we produce a steady stream of output
            # However, this also makes us lose the color information
            if 'stdout' in kwargs:
                del kwargs['stdout']
            process = subprocess.Popen(arg_list, stdout = subprocess.PIPE, stderr = subprocess.STDOUT, **kwargs)

            output = ''
            while True:
                line = process.stdout.readline()
                if line != '':
                    output += line
                    self._log(line.rstrip())
                else:
                    break

        if process.wait() != 0:
            raise ExecException(process.returncode, output)

        return output

    def exec_command_no_quit(self, args):
        # Executes a command and raises an ExecException if it fails
        return self._exec_command(args, shell = False)

    def exec_command(self, args):
        # Executes a command, and exits if it fails
        try:
            return self._exec_command(args, shell = False)
        except ExecException, e:
            sys.exit(e.returncode)

    def exec_shell_command(self, args):
        # Executes a command, and exits if it fails
        try:
            return self._exec_command(args, shell = True)
        except ExecException, e:
            sys.exit(e.returncode)

    def _form_env(self):
        env = dict(os.environ)

        host = self.host2
        if 'x86-' in host:
            host = self.host

        ld_library_path = 'DYLD_LIBRARY_PATH' if self.host == 'darwin' else 'LD_LIBRARY_PATH'
        env[ld_library_path] = os.path.pathsep.join(['%s/lib/%s' % (self.dynamo_home, self.target_platform),
                                                     '%s/ext/lib/%s' % (self.dynamo_home, self.host)])

        env['PYTHONPATH'] = os.path.pathsep.join(['%s/lib/python' % self.dynamo_home,
                                                  '%s/build_tools' % self.defold,
                                                  '%s/ext/lib/python' % self.dynamo_home])

        env['DYNAMO_HOME'] = self.dynamo_home

        go_root = '%s/ext/go/%s/go' % (self.dynamo_home, self.target_platform)

        paths = os.path.pathsep.join(['%s/bin/%s' % (self.dynamo_home, self.target_platform),
                                      '%s/bin' % (self.dynamo_home),
                                      '%s/ext/bin' % self.dynamo_home,
                                      '%s/ext/bin/%s' % (self.dynamo_home, host),
                                      '%s/bin' % go_root])

        env['PATH'] = paths + os.path.pathsep + env['PATH']

        go_paths = os.path.pathsep.join(['%s/go' % self.dynamo_home,
                                         join(self.defold, 'go')])
        env['GOPATH'] = go_paths
        env['GOROOT'] = go_root

        env['MAVEN_OPTS'] = '-Xms256m -Xmx700m -XX:MaxPermSize=1024m'

        # Force 32-bit python 2.7 on darwin.
        env['VERSIONER_PYTHON_PREFER_32_BIT'] = 'yes'
        env['VERSIONER_PYTHON_VERSION'] = '2.7'

        if self.no_colors:
            env['NOCOLOR'] = '1'

        env['EMSCRIPTEN'] = self._form_ems_path()

        xhr2_path = os.path.join(self.dynamo_home, NODE_MODULE_LIB_DIR, 'xhr2', 'lib')
        if 'NODE_PATH' in env:
            env['NODE_PATH'] = xhr2_path + os.path.pathsep + env['NODE_PATH']
        else:
            env['NODE_PATH'] = xhr2_path

        return env

    def exec_env_command(self, args, **kwargs):
        return self._exec_command(args, shell = False, stdout = None, env = self._form_env(), **kwargs)

    def exec_env_shell_command(self, args, **kwargs):
        return self._exec_command(args, shell = True, env = self._form_env(), **kwargs)

if __name__ == '__main__':
    boto_path = os.path.normpath(os.path.join(os.path.dirname(os.path.abspath(__file__)), '../packages/boto-2.28.0-py2.7.egg'))
    sys.path.insert(0, boto_path)
    usage = '''usage: %prog [options] command(s)

Commands:
distclean       - Removes the DYNAMO_HOME folder
install_ext     - Install external packages
install_ems     - Install emscripten sdk
sync_archive    - Sync engine artifacts from S3
activate_ems    - Used when changing to a branch that uses a different version of emscripten SDK (resets ~/.emscripten)
build_engine    - Build engine
archive_engine  - Archive engine (including builtins) to path specified with --archive-path
install_go      - Install go dev tools
build_go        - Build go code
archive_go      - Archive go binaries
test_cr         - Test editor and server
build_server    - Build server
build_editor    - Build editor
archive_editor  - Archive editor to path specified with --archive-path
sign_editor     - Sign the editor and upload a dmg archive to S3
archive_server  - Archive server to path specified with --archive-path
build_bob       - Build bob with native libraries included for cross platform deployment
archive_bob     - Archive bob to path specified with --archive-path
build_docs      - Build documentation
build_builtins  - Build builtin content archive
bump            - Bump version number
release         - Release editor
shell           - Start development shell
smoke_test      - Test editor and engine in combination
local_smoke     - Test run smoke test using local dev environment

Multiple commands can be specified

To pass on arbitrary options to waf: build.py OPTIONS COMMANDS -- WAF_OPTIONS
'''
    parser = optparse.OptionParser(usage)

    parser.add_option('--eclipse-home', dest='eclipse_home',
                      default = None,
                      help = 'Eclipse directory')

    parser.add_option('--platform', dest='target_platform',
                      default = None,
                      choices = ['x86_64-linux', 'x86_64-darwin', 'win32', 'x86_64-win32', 'x86_64-ios', 'armv7-darwin', 'arm64-darwin', 'armv7-android', 'arm64-android', 'js-web', 'wasm-web'],
                      help = 'Target platform')

    parser.add_option('--skip-tests', dest='skip_tests',
                      action = 'store_true',
                      default = False,
                      help = 'Skip unit-tests. Default is false')

    parser.add_option('--skip-codesign', dest='skip_codesign',
                      action = 'store_true',
                      default = False,
                      help = 'skip code signing. Default is false')

    parser.add_option('--skip-docs', dest='skip_docs',
                      action = 'store_true',
                      default = False,
                      help = 'skip building docs when building the engine. Default is false')

    parser.add_option('--skip-builtins', dest='skip_builtins',
                      action = 'store_true',
                      default = False,
                      help = 'skip building builtins when building the engine. Default is false')

    parser.add_option('--skip-bob-light', dest='skip_bob_light',
                      action = 'store_true',
                      default = False,
                      help = 'skip building bob-light when building the engine. Default is false')

    parser.add_option('--disable-ccache', dest='disable_ccache',
                      action = 'store_true',
                      default = False,
                      help = 'force disable of ccache. Default is false')

    parser.add_option('--no-colors', dest='no_colors',
                      action = 'store_true',
                      default = False,
                      help = 'No color output. Default is color output')

    default_archive_path = CDN_UPLOAD_URL
    parser.add_option('--archive-path', dest='archive_path',
                      default = default_archive_path,
                      help = 'Archive build. Set ssh-path, host:path, to archive build to. Default is %s' % default_archive_path)

    default_package_path = CDN_PACKAGES_URL
    parser.add_option('--package-path', dest='package_path',
                      default = default_package_path,
                      help = 'The CDN where the SDK packages are located. Default is %s' % default_package_path)

    parser.add_option('--set-version', dest='set_version',
                      default = None,
                      help = 'Set version explicitily when bumping version')

    parser.add_option('--eclipse', dest='eclipse',
                      action = 'store_true',
                      default = False,
                      help = 'Output build commands in a format eclipse can parse')

    parser.add_option('--branch', dest='branch',
                      default = None,
                      help = 'Current branch. Used only for symbolic information, such as links to latest editor for a branch')

    parser.add_option('--channel', dest='channel',
                      default = 'stable',
                      help = 'Editor release channel (stable, beta, ...)')

    parser.add_option('--eclipse-version', dest='eclipse_version',
                      default = '3.8',
                      help = 'Eclipse version')

    options, all_args = parser.parse_args()

    args = filter(lambda x: x[:2] != '--', all_args)
    waf_options = filter(lambda x: x[:2] == '--', all_args)

    if len(args) == 0:
        parser.error('No command specified')

    target_platform = options.target_platform
    if not options.target_platform:
        target_platform = get_host_platform2()
        if 'x86-' in target_platform:
            target_platform = get_host_platform() # we need even more cleanup to use "x86-linux" format for everything

    c = Configuration(dynamo_home = os.environ.get('DYNAMO_HOME', None),
                      target_platform = target_platform,
                      eclipse_home = options.eclipse_home,
                      skip_tests = options.skip_tests,
                      skip_codesign = options.skip_codesign,
                      skip_docs = options.skip_docs,
                      skip_builtins = options.skip_builtins,
                      skip_bob_light = options.skip_bob_light,
                      disable_ccache = options.disable_ccache,
                      no_colors = options.no_colors,
                      archive_path = options.archive_path,
                      package_path = options.package_path,
                      set_version = options.set_version,
                      eclipse = options.eclipse,
                      branch = options.branch,
                      channel = options.channel,
                      eclipse_version = options.eclipse_version,
                      waf_options = waf_options)

    for cmd in args:
        f = getattr(c, cmd, None)
        if not f:
            parser.error('Unknown command %s' % cmd)
        else:
            start = time.time()
            print("Running '%s'" % cmd)
            f()
            c.wait_uploads()
            duration = (time.time() - start)
            print("'%s' completed in %.2f s" % (cmd, duration))

    print('Done')<|MERGE_RESOLUTION|>--- conflicted
+++ resolved
@@ -990,11 +990,7 @@
         root = urlparse.urlparse(self.archive_path).path[1:]
         base_prefix = os.path.join(root, sha1)
 
-<<<<<<< HEAD
-        platforms = ['x86_64-linux', 'x86_64-darwin', 'win32', 'x86_64-win32', 'armv7-darwin', 'arm64-darwin', 'armv7-android', 'arm64-android', 'js-web', 'wasm-web']
-=======
-        platforms = ['x86_64-linux', 'x86_64-darwin', 'win32', 'x86_64-win32', 'armv7-darwin', 'arm64-darwin', 'x86_64-ios', 'armv7-android', 'js-web', 'wasm-web']
->>>>>>> 3c9c18f5
+        platforms = ['x86_64-linux', 'x86_64-darwin', 'win32', 'x86_64-win32', 'armv7-darwin', 'arm64-darwin', 'x86_64-ios', 'armv7-android', 'arm64-android', 'js-web', 'wasm-web']
         for platform in platforms:
             platform_sdk_url = join(self.archive_path, sha1, 'engine', platform).replace('\\', '/')
 
