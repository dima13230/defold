--- conflicted
+++ resolved
@@ -255,23 +255,15 @@
 
 (defn- cascade-delete-sources
   [basis node-id]
-<<<<<<< HEAD
-  (for [input (some-> (gt/node-by-id-at basis node-id)
-                      (gt/node-type basis)
-                      in/cascade-deletes)
-        [source-id _] (gt/sources basis node-id input)]
-    source-id))
-=======
   (if-let [n (ig/node-by-id-at basis node-id)]
     (let [orig (gt/original n)]
       (for [input (some-> n
                     (gt/node-type basis)
-                    gt/cascade-deletes)
+                    in/cascade-deletes)
             [source-id source-label] (gt/sources basis node-id input)
             :when (or (nil? orig) (not (gt/connected? basis source-id source-label orig input)))]
-        source-id))
+    source-id))
     []))
->>>>>>> 79d00400
 
 (defn- ctx-delete-node [ctx node-id]
   (when *tx-debug*
@@ -446,23 +438,8 @@
 (defn- ctx-add-overrides [ctx source-id source source-label target target-label]
   (let [basis (:basis ctx)
         target-id (gt/node-id target)]
-<<<<<<< HEAD
-    (if (contains? (in/cascade-deletes (gt/node-type target basis)) target-label)
-      (loop [overrides (ig/overrides basis target-id)
-             ctx ctx]
-        (if-let [or (first overrides)]
-          (let [basis (:basis ctx)
-                or-node (gt/node-by-id-at basis or)
-                override-id (gt/override-id or-node)
-                traverse-fn (ig/override-traverse-fn basis override-id)]
-            (if (traverse-fn basis target-id)
-              (populate-overrides ctx target-id)
-              ctx))
-          ctx))
-=======
-    (if ((gt/cascade-deletes (gt/node-type target basis)) target-label)
+    (if ((in/cascade-deletes (gt/node-type target basis)) target-label)
       (populate-overrides ctx target-id)
->>>>>>> 79d00400
       ctx)))
 
 (defn- ctx-connect [ctx source-id source-label target-id target-label]
