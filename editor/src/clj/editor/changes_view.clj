--- conflicted
+++ resolved
@@ -54,7 +54,14 @@
              new (slurp (io/file work-tree new-name))]
          (diff-view/make-diff-viewer old-name old new-name new))))
 
-<<<<<<< HEAD
+(handler/defhandler :synchronize :global
+  (enabled? [changes-view]
+            (g/node-value changes-view :git))
+  (run [changes-view]
+    (let [git   (g/node-value changes-view :git)
+          prefs (g/node-value changes-view :prefs)]
+      (sync/open-sync-dialog (sync/make-flow git prefs)))))
+
 (defn changes-view-post-create
   [this basis event]
   (let [{:keys [^Parent parent git workspace]} event
@@ -66,48 +73,21 @@
     (ui/register-context-menu list-view ::changes-menu)
     (ui/cell-factory! list-view status-render)
     (ui/on-action! refresh (fn [_] (refresh! git list-view)))
+    (when-not git
+      (ui/disable! refresh true))
     (refresh! git list-view)))
-=======
-(handler/defhandler :synchronize :global
-  (enabled? [changes-view]
-            (g/node-value changes-view :git))
-  (run [changes-view]
-    (let [git   (g/node-value changes-view :git)
-          prefs (g/node-value changes-view :prefs)]
-      (sync/open-sync-dialog (sync/make-flow git prefs)))))
 
 (ui/extend-menu ::menubar :editor.app-view/open
                 [{:label "Synchronize"
                   :id ::synchronize
                   :acc "Shortcut+U"
                   :command :synchronize}])
->>>>>>> 79d00400
 
 (g/defnode ChangesView
   (inherits core/Scope)
   (property parent-view g/Any)
-<<<<<<< HEAD
-  (property git g/Any))
-=======
   (property git g/Any)
-  (property prefs g/Any)
-
-  core/ICreate
-  (post-create
-   [this basis event]
-   (let [{:keys [^Parent parent git workspace]} event
-         refresh                      (.lookup parent "#changes-refresh")
-         ^ListView list-view          (.lookup parent "#changes")]
-     (.setSelectionMode (.getSelectionModel list-view) SelectionMode/MULTIPLE)
-     ; TODO: Should we really include both git and list-view in the context. Have to think about this
-     (ui/context! list-view :asset-browser {:git git :list-view list-view :workspace workspace} list-view)
-     (ui/register-context-menu list-view ::changes-menu)
-     (ui/cell-factory! list-view status-render)
-     (ui/on-action! refresh (fn [_] (refresh! git list-view)))
-     (when-not git
-       (ui/disable! refresh true))
-     (refresh! git list-view))))
->>>>>>> 79d00400
+  (property prefs g/Any))
 
 (defn make-changes-view [view-graph workspace prefs parent]
   (let [git     (try (Git/open (io/file (g/node-value workspace :root)))
@@ -117,11 +97,7 @@
     ; TODO: try/catch to protect against project without git setup
     ; Show warning/error etc?
     (try
-<<<<<<< HEAD
-      (changes-view-post-create view (g/now) {:parent parent :git (Git/open (io/file (g/node-value workspace :root))) :workspace workspace})
-=======
-      (core/post-create view (g/now) {:parent parent :git git :workspace workspace})
->>>>>>> 79d00400
+      (changes-view-post-create view (g/now) {:parent parent :git git :workspace workspace})
       view-id
       (catch Exception e
         (log/error :exception e)))))