;; Copyright 2020-2023 The Defold Foundation
;; Copyright 2014-2020 King
;; Copyright 2009-2014 Ragnar Svensson, Christian Murray
;; Licensed under the Defold License version 1.0 (the "License"); you may not use
;; this file except in compliance with the License.
;; 
;; You may obtain a copy of the License, together with FAQs at
;; https://www.defold.com/license
;; 
;; Unless required by applicable law or agreed to in writing, software distributed
;; under the License is distributed on an "AS IS" BASIS, WITHOUT WARRANTIES OR
;; CONDITIONS OF ANY KIND, either express or implied. See the License for the
;; specific language governing permissions and limitations under the License.

(ns editor.workspace
  "Define the concept of a project, and its Project node type. This namespace bridges between Eclipse's workbench and
ordinary paths."
  (:require [clojure.edn :as edn]
            [clojure.java.io :as io]
            [clojure.set :as set]
            [clojure.string :as string]
            [dynamo.graph :as g]
            [editor.code.preprocessors :as code.preprocessors]
            [editor.dialogs :as dialogs]
            [editor.fs :as fs]
            [editor.library :as library]
            [editor.prefs :as prefs]
            [editor.progress :as progress]
            [editor.resource :as resource]
            [editor.resource-watch :as resource-watch]
            [editor.ui :as ui]
            [editor.url :as url]
            [editor.util :as util]
            [internal.cache :as c]
            [service.log :as log]
            [util.coll :refer [pair]])
  (:import [clojure.lang DynamicClassLoader]
<<<<<<< HEAD
           [editor.resource FileResource]
           [java.io File PushbackReader]
=======
           [com.dynamo.bob Platform]
           [editor.resource FileResource]
           [java.io File FileNotFoundException IOException PushbackReader]
>>>>>>> 1c9b2941
           [java.net URI]
           [org.apache.commons.io FilenameUtils]))

(set! *warn-on-reflection* true)

;; Class loader used when loading editor extensions from libraries.
;; It's important to use the same class loader, so the type signatures match.
(def ^:private ^DynamicClassLoader class-loader (DynamicClassLoader. (.getContextClassLoader (Thread/currentThread))))

(defn load-class! [class-name]
  (Class/forName class-name true class-loader))

(def build-dir "/build/default/")
(def plugins-dir "/build/plugins/")

(defn project-path
  (^File [workspace]
   (g/with-auto-evaluation-context evaluation-context
     (project-path workspace evaluation-context)))
  (^File [workspace evaluation-context]
   (io/as-file (g/node-value workspace :root evaluation-context))))

(defn code-preprocessors
  ([workspace]
   (g/with-auto-evaluation-context evaluation-context
     (code-preprocessors workspace evaluation-context)))
  ([workspace evaluation-context]
   (g/node-value workspace :code-preprocessors evaluation-context)))

(defn- skip-first-char [path]
  (subs path 1))

(defn build-path
  (^File [workspace]
   (io/file (project-path workspace) (skip-first-char build-dir)))
  (^File [workspace build-resource-path]
   (io/file (build-path workspace) (skip-first-char build-resource-path))))

(defn plugin-path
  (^File [workspace]
   (io/file (project-path workspace) (skip-first-char plugins-dir)))
  (^File [workspace path]
   (io/file (project-path workspace) (str (skip-first-char plugins-dir) (skip-first-char path)))))

(defn as-proj-path
  ^String [workspace file-or-path]
  (let [file (io/as-file file-or-path)
        project-directory (project-path workspace)]
    (when (fs/below-directory? file project-directory)
      (resource/file->proj-path project-directory file))))

(defrecord BuildResource [resource prefix]
  resource/Resource
  (children [this] nil)
  (ext [this] (:build-ext (resource/resource-type this) "unknown"))
  (resource-type [this] (resource/resource-type resource))
  (source-type [this] (resource/source-type resource))
  (read-only? [this] false)
  (path [this] (let [ext (resource/ext this)
                     ext (if (not-empty ext) (str "." ext) "")
                     suffix (format "%x" (resource/resource-hash this))]
                 (if-let [path (resource/path resource)]
                   (str (FilenameUtils/removeExtension path) ext)
                   (str prefix "_generated_" suffix ext))))
  (abs-path [this] (.getAbsolutePath (io/file (build-path (resource/workspace this)) (resource/path this))))
  (proj-path [this] (str "/" (resource/path this)))
  (resource-name [this] (resource/resource-name resource))
  (workspace [this] (resource/workspace resource))
  (resource-hash [this] (resource/resource-hash resource))
  (openable? [this] false)
  (editable? [this] false)

  io/IOFactory
  (make-input-stream  [this opts] (io/make-input-stream (File. (resource/abs-path this)) opts))
  (make-reader        [this opts] (io/make-reader (io/make-input-stream this opts) opts))
  (make-output-stream [this opts] (let [file (File. (resource/abs-path this))] (io/make-output-stream file opts)))
  (make-writer        [this opts] (io/make-writer (io/make-output-stream this opts) opts))

  io/Coercions
  (as-file [this] (File. (resource/abs-path this))))

(def build-resource? (partial instance? BuildResource))

(defn make-build-resource
  ([resource]
   (make-build-resource resource nil))
  ([resource prefix]
   (assert (resource/resource? resource))
   (BuildResource. resource prefix)))

(defn sort-resource-tree [{:keys [children] :as tree}]
  (let [sorted-children (->> children
                             (map sort-resource-tree)
                             (sort
                               (util/comparator-chain
                                 (util/comparator-on editor.resource/file-resource?)
                                 (util/comparator-on #({:folder 0 :file 1} (editor.resource/source-type %)))
                                 (util/comparator-on util/natural-order editor.resource/resource-name)))
                             vec)]
    (assoc tree :children sorted-children)))

(g/defnk produce-resource-tree [_node-id root resource-snapshot editable-proj-path?]
  (sort-resource-tree
    (resource/make-file-resource _node-id root (io/as-file root) (:resources resource-snapshot) editable-proj-path?)))

(g/defnk produce-resource-list [resource-tree]
  (vec (sort-by resource/proj-path util/natural-order (resource/resource-seq resource-tree))))

(g/defnk produce-resource-map [resource-list]
  (into {}
        (map #(pair (resource/proj-path %) %))
        resource-list))

(defn get-view-type
  ([workspace id]
   (g/with-auto-evaluation-context evaluation-context
     (get-view-type workspace id evaluation-context)))
  ([workspace id evaluation-context]
   (get (g/node-value workspace :view-types evaluation-context) id)))

(defn- editor-openable-view-type? [view-type]
  (case view-type
    (:default :text) false
    true))

(defn- make-editable-resource-type-merge-fn [prioritized-editable]
  {:pre [(boolean? prioritized-editable)]}
  (fn editable-resource-type-merge-fn [old-resource-type new-resource-type]
    (let [old-editable (:editable old-resource-type)
          new-editable (:editable new-resource-type)]
      (assert (boolean? old-editable))
      (assert (boolean? new-editable))
      (if (or (= old-editable new-editable)
              (= prioritized-editable new-editable))
        new-resource-type
        old-resource-type))))

(defn- make-editable-resource-type-map-update-fn [prioritized-editable]
  (let [editable-resource-type-merge-fn (make-editable-resource-type-merge-fn prioritized-editable)]
    (fn editable-resource-type-map-update-fn [resource-type-map updated-resource-types-by-ext]
      (merge-with editable-resource-type-merge-fn resource-type-map updated-resource-types-by-ext))))

(def ^:private editable-resource-type-map-update-fn (make-editable-resource-type-map-update-fn true))
(def ^:private non-editable-resource-type-map-update-fn (make-editable-resource-type-map-update-fn false))

(defn register-resource-type [workspace & {:keys [textual? editable ext build-ext node-type load-fn dependencies-fn read-raw-fn sanitize-fn read-fn write-fn icon view-types view-opts tags tag-opts template label stateless? auto-connect-save-data?]}]
  (let [editable (if (nil? editable) true (boolean editable))
        resource-type {:textual? (true? textual?)
                       :editable editable
                       :editor-openable (some? (some editor-openable-view-type? view-types))
                       :build-ext (if (nil? build-ext) (str ext "c") build-ext)
                       :node-type node-type
                       :load-fn load-fn
                       :dependencies-fn dependencies-fn
                       :write-fn write-fn
                       :read-fn read-fn
                       :read-raw-fn (or read-raw-fn read-fn)
                       :sanitize-fn sanitize-fn
                       :icon icon
                       :view-types (map (partial get-view-type workspace) view-types)
                       :view-opts view-opts
                       :tags tags
                       :tag-opts tag-opts
                       :template template
                       :label label
                       :stateless? (if (nil? stateless?) (nil? load-fn) stateless?)
                       :auto-connect-save-data? (and editable
                                                     (some? write-fn)
                                                     (not (false? auto-connect-save-data?)))}
        resource-types-by-ext (if (string? ext)
                                (let [ext (string/lower-case ext)]
                                  {ext (assoc resource-type :ext ext)})
                                (into {}
                                      (map (fn [ext]
                                             (let [ext (string/lower-case ext)]
                                               (pair ext (assoc resource-type :ext ext)))))
                                      ext))]
    (concat
      (g/update-property workspace :resource-types editable-resource-type-map-update-fn resource-types-by-ext)
      (g/update-property workspace :resource-types-non-editable non-editable-resource-type-map-update-fn resource-types-by-ext))))

(defn- editability->output-label [editability]
  (case editability
    :editable :resource-types
    :non-editable :resource-types-non-editable))

(defn get-resource-type-map
  ([workspace]
   (g/node-value workspace :resource-types))
  ([workspace editability]
   (g/node-value workspace (editability->output-label editability))))

(defn get-resource-type
  ([workspace ext]
   (get (get-resource-type-map workspace) ext))
  ([workspace editability ext]
   (get (get-resource-type-map workspace editability) ext)))

(defn make-embedded-resource [workspace editability ext data]
  (let [resource-type-map (get-resource-type-map workspace editability)]
    (if-some [resource-type (resource-type-map ext)]
      (resource/make-memory-resource workspace resource-type data)
      (throw (ex-info (format "Unable to locate resource type info. Extension not loaded? (type=%s)"
                              ext)
                      {:type ext
                       :registered-types (into (sorted-set)
                                               (keys resource-type-map))})))))

(defn resource-icon [resource]
  (when resource
    (if (and (resource/read-only? resource)
             (= (resource/path resource) (resource/resource-name resource)))
      "icons/32/Icons_03-Builtins.png"
      (condp = (resource/source-type resource)
        :file
        (or (:icon (resource/resource-type resource)) "icons/32/Icons_29-AT-Unknown.png")
        :folder
        "icons/32/Icons_01-Folder-closed.png"))))

(defn file-resource
  ([workspace path-or-file]
   (let [evaluation-context (g/make-evaluation-context {:basis (g/now) :cache c/null-cache})]
     (file-resource workspace path-or-file evaluation-context)))
  ([workspace path-or-file evaluation-context]
   (let [root (g/node-value workspace :root evaluation-context)
         editable-proj-path? (g/node-value workspace :editable-proj-path? evaluation-context)
         f (if (instance? File path-or-file)
             path-or-file
             (File. (str root path-or-file)))]
     (resource/make-file-resource workspace root f [] editable-proj-path?))))

(defn find-resource
  ([workspace proj-path]
   (g/with-auto-evaluation-context evaluation-context
     (find-resource workspace proj-path evaluation-context)))
  ([workspace proj-path evaluation-context]
   (get (g/node-value workspace :resource-map evaluation-context) proj-path)))

(defn resolve-workspace-resource
  ([workspace path]
   (when (not-empty path)
     (g/with-auto-evaluation-context evaluation-context
       (or
         (find-resource workspace path evaluation-context)
         (file-resource workspace path evaluation-context)))))
  ([workspace path evaluation-context]
   (when (not-empty path)
     (or
       (find-resource workspace path evaluation-context)
       (file-resource workspace path evaluation-context)))))

(defn- absolute-path [^String path]
  (.startsWith path "/"))

(defn to-absolute-path
  ([rel-path] (to-absolute-path "" rel-path))
  ([base rel-path]
   (if (absolute-path rel-path)
     rel-path
     (str base "/" rel-path))))

(defn resolve-resource [base-resource path]
  (when-not (empty? path)
    (let [path (if (absolute-path path)
                 path
                 (to-absolute-path (str (.getParent (File. (resource/proj-path base-resource)))) path))]
      (when-let [workspace (:workspace base-resource)]
        (resolve-workspace-resource workspace path)))))

(defn- template-path [resource-type]
  (or (:template resource-type)
      (some->> resource-type :ext (str "templates/template."))))

(defn- get-template-resource [workspace resource-type]
  (let [path (template-path resource-type)
        java-resource (when path (io/resource path))
        editor-resource (when path (find-resource workspace path))]
    (or java-resource editor-resource)))
  
(defn has-template? [workspace resource-type]
  (let [resource (get-template-resource workspace resource-type)]
    (not= resource nil)))

(defn template [workspace resource-type]
  (when-let [resource (get-template-resource workspace resource-type)]
    (with-open [f (io/reader resource)]
      (slurp f))))

(defn set-project-dependencies! [workspace library-uris]
  (g/set-property! workspace :dependencies library-uris)
  library-uris)

(defn dependencies [workspace]
  (g/node-value workspace :dependencies))

(defn dependencies-reachable? [dependencies]
  (let [hosts (into #{} (map url/strip-path) dependencies)]
    (every? url/reachable? hosts)))

(defn missing-dependencies [workspace]
  (let [project-directory (project-path workspace)
        dependencies (g/node-value workspace :dependencies)]
    (into #{}
          (comp (remove :file)
                (map :uri))
          (library/current-library-state project-directory dependencies))))

(defn make-snapshot-info [workspace project-path dependencies snapshot-cache]
  (let [snapshot-info (resource-watch/make-snapshot-info workspace project-path dependencies snapshot-cache)]
    (assoc snapshot-info :map (resource-watch/make-resource-map (:snapshot snapshot-info)))))

(defn update-snapshot-cache! [workspace snapshot-cache]
  (g/set-property! workspace :snapshot-cache snapshot-cache))

(defn snapshot-cache [workspace]
  (g/node-value workspace :snapshot-cache))

(defn- is-plugin-clojure-file? [resource]
  (= "clj" (resource/ext resource)))

(defn- load-clojure-plugin! [workspace resource]
  (log/info :msg (str "Loading plugin " (resource/path resource)))
  (try
    (if-let [plugin-fn (load-string (slurp resource))]
      (do
        (plugin-fn workspace)
        (log/info :msg (str "Loaded plugin " (resource/path resource))))
      (log/error :msg (str "Unable to load plugin " (resource/path resource))))
    (catch Exception e
      (log/error :msg (str "Exception while loading plugin: " (.getMessage e))
                 :exception e)
      (ui/run-later
        (dialogs/make-info-dialog
          {:title "Unable to Load Plugin"
           :icon :icon/triangle-error
           :always-on-top true
           :header (format "The editor plugin '%s' is not compatible with this version of the editor. Please edit your project dependencies to refer to a suitable version." (resource/proj-path resource))}))
      false)))

(defn- load-clojure-editor-plugins! [workspace added]
  (->> added
       (filterv is-plugin-clojure-file?)
       ;; FIXME: hack for extension-spine: spineguiext.clj requires spineext.clj
       ;;        that needs to be loaded first
       (sort-by resource/proj-path util/natural-order)
       (run! #(load-clojure-plugin! workspace %))))

(defn- load-java-editor-plugins! [workspace]
  (let [code-preprocessors (code-preprocessors workspace)]
    (code.preprocessors/reload-lua-preprocessors! code-preprocessors class-loader)))

; Determine if the extension has plugins, if so, it needs to be extracted

(defn- jar-file? [resource]
  (= "jar" (resource/ext resource)))

; from native_extensions.clj
(defn- extension-root?
  [resource]
  (some #(= "ext.manifest" (resource/resource-name %)) (resource/children resource)))

(defn- is-extension-file? [resource]
  (let [parent-path (resource/parent-proj-path (resource/proj-path resource))
        parent (find-resource (resource/workspace resource) (str parent-path))]
    (or (extension-root? resource)
        (and (some? parent) (recur parent)))))

(defn- is-plugin-file? [resource]
  (and
    (string/includes? (resource/proj-path resource) "/plugins/")
    (is-extension-file? resource)))

(defn- shared-library? [resource]
  (contains? #{"dylib" "dll" "so"} (resource/ext resource)))

<<<<<<< HEAD
(defn- unpack-resource! [workspace resource]
  (let [target-path (plugin-path workspace (resource/proj-path resource))
        parent-dir (.getParentFile ^File target-path)
        input-stream (io/input-stream resource)]
    (when-not (.exists parent-dir)
      (.mkdirs parent-dir))
    (io/copy input-stream target-path)
    (when (string/includes? (resource/proj-path resource) "/plugins/bin/")
      (.setExecutable target-path true))))

=======
(defn unpack-resource!
  ([workspace resource]
   (unpack-resource! workspace nil resource))
  ([workspace infix-path resource]
   (let [resource-path (str infix-path (resource/proj-path resource))
         target-path (plugin-path workspace resource-path)]
     (fs/create-parent-directories! target-path)
     (with-open [is (io/input-stream resource)]
       (io/copy is target-path))
     (when (string/includes? resource-path "/plugins/bin/")
       (.setExecutable target-path true)))))

; It's important to use the same class loader, so that the type signatures match
(def class-loader (DynamicClassLoader. (.getContextClassLoader (Thread/currentThread))))

(defn load-class! [class-name]
  (Class/forName class-name true class-loader))

>>>>>>> 1c9b2941
(defn- add-to-path-property [propertyname path]
  (let [current (System/getProperty propertyname)
        newvalue (if current
                   (str current File/pathSeparator path)
                   path)]
    (System/setProperty propertyname newvalue)))

(defn- register-jar-file! [workspace resource]
  (let [jar-file (plugin-path workspace (resource/proj-path resource))]
<<<<<<< HEAD
    (.addURL class-loader (io/as-url jar-file))))
=======
    (.addURL ^DynamicClassLoader class-loader (io/as-url jar-file))))
>>>>>>> 1c9b2941

(defn- register-shared-library-file! [workspace resource]
  (let [resource-file (plugin-path workspace (resource/proj-path resource))
        parent-dir (.getParent resource-file)]
; TODO: Only add files for the current platform (e.g. dylib on macOS)
    (add-to-path-property "jna.library.path" parent-dir)
    (add-to-path-property "java.library.path" parent-dir)))

(defn- delete-directory-recursive [^File file]
  ;; Recursively delete a directory. // https://gist.github.com/olieidel/c551a911a4798312e4ef42a584677397
  ;; when `file` is a directory, list its entries and call this
  ;; function with each entry. can't `recur` here as it's not a tail
  ;; position, sadly. could cause a stack overflow for many entries?
  ;; thanks to @nikolavojicic for the idea to use `run!` instead of
  ;; `doseq` :)
  (when (.isDirectory file)
    (run! delete-directory-recursive (.listFiles file)))
  ;; delete the file or directory. if it's a file, it's easily
  ;; deletable. if it's a directory, we already have deleted all its
  ;; contents with the code above (remember?)
  (io/delete-file file))

(defn clean-editor-plugins! [workspace]
  ; At startup, we want to remove the plugins in order to avoid having issues copying the .dll on Windows
  (let [dir (plugin-path workspace)]
    (if (.exists dir)
      (delete-directory-recursive dir))))

(def ^:private bin-zip-names
  (into #{"/plugins/bin/common.zip"}
        (comp
          (mapcat (juxt #(.getPair ^Platform %) #(.getOs ^Platform %)))
          (map #(str "/plugins/bin/" % ".zip")))
        [Platform/X86_64Linux Platform/X86_64MacOS Platform/X86_64Win32]))

(defn- bin-zip? [resource]
  (let [path (resource/proj-path resource)]
    (boolean (some #(string/ends-with? path %) bin-zip-names))))

(defn- unpack-bin-zip! [workspace resource]
  {:pre [(string/ends-with? (resource/proj-path resource) ".zip")]}
  (let [proj-path (resource/proj-path resource)
        plugin-file (plugin-path workspace proj-path)
        infix-path (subs proj-path 0 (- (count proj-path) 4))]
    (run! #(unpack-resource! workspace infix-path %)
          (eduction
            (mapcat resource/resource-seq)
            (filter #(= :file (resource/source-type %)))
            (:tree (resource/load-zip-resources workspace plugin-file))))))

(defn- unpack-editor-plugins! [workspace changed]
  ; Used for unpacking the .jar files and shared libraries (.so, .dylib, .dll) to disc
  ; TODO: Handle removed plugins (e.g. a dependency was removed)
  (let [changed-plugin-resources (filterv is-plugin-file? changed)]
    (doseq [x changed-plugin-resources]
      (try
        (unpack-resource! workspace x)
        (cond
          (bin-zip? x) (unpack-bin-zip! workspace x)
          (jar-file? x) (register-jar-file! workspace x)
          (shared-library? x) (register-shared-library-file! workspace x))
        (catch FileNotFoundException _
          (throw (IOException. "\nExtension plugins needs updating.\nPlease restart editor for these changes to take effect!")))))))

(defn reload-plugins! [workspace touched-resources]
  (unpack-editor-plugins! workspace touched-resources)
  (load-java-editor-plugins! workspace)
  (load-clojure-editor-plugins! workspace touched-resources))

(defn resource-sync!
  ([workspace]
   (resource-sync! workspace []))
  ([workspace moved-files]
   (resource-sync! workspace moved-files progress/null-render-progress!))
  ([workspace moved-files render-progress!]
   (let [snapshot-info (make-snapshot-info workspace (project-path workspace) (dependencies workspace) (snapshot-cache workspace))
         {new-snapshot :snapshot new-map :map new-snapshot-cache :snapshot-cache} snapshot-info]
     (update-snapshot-cache! workspace new-snapshot-cache)
     (resource-sync! workspace moved-files render-progress! new-snapshot new-map)))
  ([workspace moved-files render-progress! new-snapshot new-map]
   (let [project-path (project-path workspace)
         moved-proj-paths (keep (fn [[src tgt]]
                                  (let [src-path (resource/file->proj-path project-path src)
                                        tgt-path (resource/file->proj-path project-path tgt)]
                                    (assert (some? src-path) (str "project does not contain source " (pr-str src)))
                                    (assert (some? tgt-path) (str "project does not contain target " (pr-str tgt)))
                                    (when (not= src-path tgt-path)
                                      [src-path tgt-path])))
                                moved-files)
         old-snapshot (g/node-value workspace :resource-snapshot)
         old-map      (resource-watch/make-resource-map old-snapshot)
         changes      (resource-watch/diff old-snapshot new-snapshot)]
     (when (or (not (resource-watch/empty-diff? changes)) (seq moved-proj-paths))
       (g/set-property! workspace :resource-snapshot new-snapshot)
       (let [changes (into {} (map (fn [[type resources]] [type (filter #(= :file (resource/source-type %)) resources)]) changes))
             move-source-paths (map first moved-proj-paths)
             move-target-paths (map second moved-proj-paths)
             chain-moved-paths (set/intersection (set move-source-paths) (set move-target-paths))
             merged-target-paths (set (map first (filter (fn [[k v]] (> v 1)) (frequencies move-target-paths))))
             moved (keep (fn [[source-path target-path]]
                           (when-not (or
                                       ;; resource sync currently can't handle chained moves, so refactoring is
                                       ;; temporarily disabled for those cases (no move pair)
                                       (chain-moved-paths source-path) (chain-moved-paths target-path)
                                       ;; also can't handle merged targets, multiple files with same name moved to same dir
                                       (merged-target-paths target-path))
                             (let [src-resource (old-map source-path)
                                   tgt-resource (new-map target-path)]
                               ;; We used to (assert (some? src-resource)), but this could fail for instance if
                               ;; * source-path refers to a .dotfile (like .DS_Store) that we ignore in resource-watch
                               ;; * Some external process has created a file in a to-be-moved directory and we haven't run a resource-sync! before the move
                               ;; We handle these cases by ignoring the move. Any .dotfiles will stay ignored, and any new files will pop up as :added
                               ;;
                               ;; We also used to (assert (some? tgt-resource)) but an arguably very unlikely case is that the target of the move is
                               ;; deleted from disk after the move but before the snapshot.
                               ;; We handle that by ignoring the move and effectively treating target as just :removed.
                               ;; The source will be :removed or :changed (if a library snuck in).
                               (cond
                                 (nil? src-resource)
                                 (do (log/warn :msg (str "can't find source of move " source-path)) nil)

                                 (nil? tgt-resource)
                                 (do (log/warn :msg (str "can't find target of move " target-path)) nil)

                                 (and (= :file (resource/source-type src-resource))
                                      (= :file (resource/source-type tgt-resource))) ; paranoia
                                 [src-resource tgt-resource]))))
                         moved-proj-paths)
             changes-with-moved (assoc changes :moved moved)]
         (assert (= (count (distinct (map (comp resource/proj-path first) moved)))
                    (count (distinct (map (comp resource/proj-path second) moved)))
                    (count moved))) ; no overlapping sources, dito targets
         (assert (= (count (distinct (concat (map (comp resource/proj-path first) moved)
                                             (map (comp resource/proj-path second) moved))))
                    (* 2 (count moved)))) ; no chained moves src->tgt->tgt2...
         (assert (empty? (set/intersection (set (map (comp resource/proj-path first) moved))
                                           (set (map resource/proj-path (:added changes)))))) ; no move-source is in :added
         (try
           (let [listeners @(g/node-value workspace :resource-listeners)
                 total-progress-size (transduce (map first) + 0 listeners)
                 added (:added changes)
                 changed (:changed changes)
                 all-changed (set/union added changed)]
             (reload-plugins! workspace all-changed)
             (loop [listeners listeners
                    parent-progress (progress/make "" total-progress-size)]
               (when-some [[progress-span listener] (first listeners)]
                 (resource/handle-changes listener changes-with-moved
                                          (progress/nest-render-progress render-progress! parent-progress progress-span))
                 (recur (next listeners)
                        (progress/advance parent-progress progress-span)))))
           (finally
             (render-progress! progress/done)))))
     changes)))

(defn fetch-and-validate-libraries [workspace library-uris render-fn]
  (->> (library/current-library-state (project-path workspace) library-uris)
       (library/fetch-library-updates library/default-http-resolver render-fn)
       (library/validate-updated-libraries)))

(defn install-validated-libraries! [workspace library-uris lib-states]
  (set-project-dependencies! workspace library-uris)
  (library/install-validated-libraries! (project-path workspace) lib-states))

(defn add-resource-listener! [workspace progress-span listener]
  (swap! (g/node-value workspace :resource-listeners) conj [progress-span listener]))

(g/deftype UriVec [URI])

(g/defnode Workspace
  (property root g/Str)
  (property dependencies UriVec)
  (property opened-files g/Any (default (atom #{})))
  (property resource-snapshot g/Any)
  (property resource-listeners g/Any (default (atom [])))
  (property view-types g/Any)
  (property resource-types g/Any)
  (property resource-types-non-editable g/Any)
  (property snapshot-cache g/Any (default {}))
  (property build-settings g/Any)
  (property editable-proj-path? g/Any)

  (input code-preprocessors g/NodeID :cascade-delete)

  (output resource-tree FileResource :cached produce-resource-tree)
  (output resource-list g/Any :cached produce-resource-list)
  (output resource-map g/Any :cached produce-resource-map))

(defn make-build-settings
  [prefs]
  {:compress-textures? (prefs/get-prefs prefs "general-enable-texture-compression" false)})

(defn update-build-settings!
  [workspace prefs]
  (g/set-property! workspace :build-settings (make-build-settings prefs)))

(defn artifact-map [workspace]
  (g/user-data workspace ::artifact-map))

(defn artifact-map! [workspace artifact-map]
  (g/user-data! workspace ::artifact-map artifact-map))

(defn etags [workspace]
  (g/user-data workspace ::etags))

(defn etag [workspace proj-path]
  (get (etags workspace) proj-path))

(defn etags! [workspace etags]
  (g/user-data! workspace ::etags etags))

(defn- artifact-map-file
  ^File [workspace]
  (io/file (build-path workspace) ".artifact-map"))

(defn- try-read-artifact-map [^File file]
  (when (.exists file)
    (try
      (with-open [reader (PushbackReader. (io/reader file))]
        (edn/read reader))
      (catch Exception error
        (log/warn :msg "Failed to read artifact map. Build cache invalidated." :exception error)
        nil))))

(defn artifact-map->etags [artifact-map]
  (when (seq artifact-map)
    (into {}
          (map (juxt key (comp :etag val)))
          artifact-map)))

(defn load-build-cache! [workspace]
  (let [file (artifact-map-file workspace)
        artifact-map (try-read-artifact-map file)
        etags (artifact-map->etags artifact-map)]
    (artifact-map! workspace artifact-map)
    (etags! workspace etags)
    nil))

(defn save-build-cache! [workspace]
  (let [file (artifact-map-file workspace)
        artifact-map (artifact-map workspace)]
    (if (empty? artifact-map)
      (fs/delete-file! file)
      (let [saved-artifact-map (into (sorted-map) artifact-map)]
        (fs/create-file! file (pr-str saved-artifact-map))))
    nil))

(defn clear-build-cache! [workspace]
  (let [file (artifact-map-file workspace)]
    (artifact-map! workspace nil)
    (etags! workspace nil)
    (fs/delete-file! file)
    nil))

(defn- make-editable-proj-path-predicate [non-editable-directory-proj-paths]
  {:pre [(vector? non-editable-directory-proj-paths)
         (every? string? non-editable-directory-proj-paths)]}
  (fn editable-proj-path? [proj-path]
    (not-any? (fn [non-editable-directory-proj-path]
                ;; A proj-path is considered non-editable if it matches or is
                ;; located below a non-editable directory. Thus, the character
                ;; immediately following the non-editable directory should be a
                ;; slash, or should be the end of the proj-path string. We can
                ;; test this fact before matching the non-editable directory
                ;; path against the beginning of the proj-path to make the test
                ;; more efficient.
                (case (get proj-path (count non-editable-directory-proj-path))
                  (\/ nil) (string/starts-with? proj-path non-editable-directory-proj-path)
                  false))
              non-editable-directory-proj-paths)))

(defn make-workspace [graph project-path build-settings workspace-config]
  (let [editable-proj-path? (if-some [non-editable-directory-proj-paths (not-empty (:non-editable-directories workspace-config))]
                              (make-editable-proj-path-predicate non-editable-directory-proj-paths)
                              (constantly true))]
    (first
      (g/tx-nodes-added
        (g/transact
          (g/make-nodes graph
            [workspace [Workspace
                        :root project-path
                        :resource-snapshot (resource-watch/empty-snapshot)
                        :view-types {:default {:id :default}}
                        :resource-listeners (atom [])
                        :build-settings build-settings
                        :editable-proj-path? editable-proj-path?]
             code-preprocessors code.preprocessors/CodePreprocessorsNode]
            (g/connect code-preprocessors :_node-id workspace :code-preprocessors)))))))

(defn register-view-type
  "Register a new view type that can be used by resources

  Required kv-args:
    :id       keyword identifying the view type
    :label    a label for the view type shown in the editor

  Optional kv-args:
    :make-view-fn          fn of graph, parent (AnchorPane), resource node and
                           opts that should create new view node, set it up and
                           return the node id; opts is a map that will contain:
                           - :app-view
                           - :select-fn
                           - :prefs
                           - :project
                           - :workspace
                           - :tab (Tab instance)
                           - all opts from resource-type's :view-opts
                           - any extra opts passed from the code
                           if not present, the resource will be opened in
                           an external editor
    :make-preview-fn       fn of graph, resource node, opts, width and height
                           that should return a node id with :image output (with
                           value of type Image); opts is a map with:
                           - :app-view
                           - :select-fn
                           - :project
                           - :workspace
                           - all opts from resource-type's :view-opts
                           This preview will be used in select resource dialog
                           on hover over resources
    :dispose-preview-fn    fn of node id returned by :make-preview-fn, will be
                           invoked on preview dispose
    :focus-fn              fn of node id returned by :make-view-fn and opts,
                           will be called on resource open request, opts will
                           only contain data passed from the code (e.g.
                           :cursor-range)
    :text-selection-fn     fn of node id returned by :make-view-fn, should
                           return selected text as a string or nil; will be used
                           to pre-populate Open Assets and Search in Files
                           dialogs"
  [workspace & {:keys [id label make-view-fn make-preview-fn dispose-preview-fn focus-fn text-selection-fn]}]
  (let [view-type (merge {:id    id
                          :label label}
                         (when make-view-fn
                           {:make-view-fn make-view-fn})
                         (when make-preview-fn
                           {:make-preview-fn make-preview-fn})
                         (when dispose-preview-fn
                           {:dispose-preview-fn dispose-preview-fn})
                         (when focus-fn
                           {:focus-fn focus-fn})
                         (when text-selection-fn
                           {:text-selection-fn text-selection-fn}))]
     (g/update-property workspace :view-types assoc (:id view-type) view-type)))<|MERGE_RESOLUTION|>--- conflicted
+++ resolved
@@ -35,14 +35,10 @@
             [service.log :as log]
             [util.coll :refer [pair]])
   (:import [clojure.lang DynamicClassLoader]
-<<<<<<< HEAD
            [editor.resource FileResource]
-           [java.io File PushbackReader]
-=======
            [com.dynamo.bob Platform]
            [editor.resource FileResource]
            [java.io File FileNotFoundException IOException PushbackReader]
->>>>>>> 1c9b2941
            [java.net URI]
            [org.apache.commons.io FilenameUtils]))
 
@@ -418,18 +414,6 @@
 (defn- shared-library? [resource]
   (contains? #{"dylib" "dll" "so"} (resource/ext resource)))
 
-<<<<<<< HEAD
-(defn- unpack-resource! [workspace resource]
-  (let [target-path (plugin-path workspace (resource/proj-path resource))
-        parent-dir (.getParentFile ^File target-path)
-        input-stream (io/input-stream resource)]
-    (when-not (.exists parent-dir)
-      (.mkdirs parent-dir))
-    (io/copy input-stream target-path)
-    (when (string/includes? (resource/proj-path resource) "/plugins/bin/")
-      (.setExecutable target-path true))))
-
-=======
 (defn unpack-resource!
   ([workspace resource]
    (unpack-resource! workspace nil resource))
@@ -442,13 +426,6 @@
      (when (string/includes? resource-path "/plugins/bin/")
        (.setExecutable target-path true)))))
 
-; It's important to use the same class loader, so that the type signatures match
-(def class-loader (DynamicClassLoader. (.getContextClassLoader (Thread/currentThread))))
-
-(defn load-class! [class-name]
-  (Class/forName class-name true class-loader))
-
->>>>>>> 1c9b2941
 (defn- add-to-path-property [propertyname path]
   (let [current (System/getProperty propertyname)
         newvalue (if current
@@ -458,11 +435,7 @@
 
 (defn- register-jar-file! [workspace resource]
   (let [jar-file (plugin-path workspace (resource/proj-path resource))]
-<<<<<<< HEAD
     (.addURL class-loader (io/as-url jar-file))))
-=======
-    (.addURL ^DynamicClassLoader class-loader (io/as-url jar-file))))
->>>>>>> 1c9b2941
 
 (defn- register-shared-library-file! [workspace resource]
   (let [resource-file (plugin-path workspace (resource/proj-path resource))
