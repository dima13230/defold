(ns editor.atlas
  (:require [clojure.set :refer [difference union]]
            [dynamo.background :as background]
            [dynamo.buffers :refer :all]
            [dynamo.camera :refer :all]
            [dynamo.file :as file]
            [dynamo.file.protobuf :as protobuf :refer [pb->str]]
            [dynamo.geom :as geom]
            [dynamo.gl :as gl]
            [dynamo.gl.shader :as shader]
            [dynamo.gl.texture :as texture]
            [dynamo.gl.vertex :as vtx]
            [dynamo.graph :as g]
            [dynamo.grid :as grid]
            [dynamo.image :refer :all]
            [dynamo.node :as n]
            [dynamo.project :as p]
            [dynamo.property :as dp]
            [dynamo.system :as ds]
            [dynamo.texture :as tex]
            [dynamo.types :as t :refer :all]
            [dynamo.ui :refer :all]
            [editor.camera :as c]
            [editor.image-node :as ein]
            [editor.scene-editor :as sceneed]
            [internal.render.pass :as pass]
            [schema.macros :as sm])
  (:import [com.dynamo.atlas.proto AtlasProto AtlasProto$Atlas AtlasProto$AtlasAnimation AtlasProto$AtlasImage]
           [com.dynamo.graphics.proto Graphics$TextureImage Graphics$TextureImage$Image Graphics$TextureImage$Type]
           [com.dynamo.textureset.proto TextureSetProto$Constants TextureSetProto$TextureSet TextureSetProto$TextureSetAnimation]
           [com.dynamo.tile.proto Tile$Playback]
           [com.jogamp.opengl.util.awt TextRenderer]
           [dynamo.types Animation Camera Image TexturePacking Rect EngineFormatTexture AABB TextureSetAnimationFrame TextureSetAnimation TextureSet]
           [java.awt.image BufferedImage]
           [javax.media.opengl GL GL2 GLContext GLDrawableFactory]
           [javax.media.opengl.glu GLU]
           [javax.vecmath Matrix4d]))

(vtx/defvertex engine-format-texture
  (vec3.float position)
  (vec2.short texcoord0 true))

(vtx/defvertex texture-vtx
  (vec4 position)
  (vec2 texcoord0))

(vtx/defvertex uv-only
  (vec2 uv))

(declare tex-outline-vertices)

(defn- input-connections
  [graph node input-label]
  (mapv (fn [[source-node output-label]] [(:_id source-node) output-label])
    (ds/sources-of graph node input-label)))

(defn connect-outline-children
  [input-labels input-name transaction graph self label kind inputs-touched]
  (when (some (set input-labels) inputs-touched)
    (let [children-before (input-connections (ds/in-transaction-graph transaction) self input-name)
          children-after  (mapcat #(input-connections graph self %) input-labels)]
      (doseq [[n l] children-before]
        (g/disconnect {:_id n} l self input-name))
      (doseq [[n _] children-after]
        (g/connect {:_id n} :outline-tree self input-name)))))

(g/defnode AnimationGroupNode
  (inherits g/OutlineNode)
  (output outline-label t/Str (g/fnk [id] id))

  (property images dp/ImageResourceList)
  (input images-outline-children [OutlineItem])
  (trigger connect-images-outline-children :input-connections (partial connect-outline-children [:images] :images-outline-children))
  (output outline-children [OutlineItem] (g/fnk [images-outline-children] images-outline-children))
  (property id t/Str)
  (property fps             dp/NonNegativeInt (default 30))
  (property flip-horizontal t/Bool)
  (property flip-vertical   t/Bool)
  (property playback        AnimationPlayback (default :PLAYBACK_ONCE_FORWARD))

  (input images [ein/ImageResourceNode])

  (output animation Animation
    (g/fnk [this id images :- [Image] fps flip-horizontal flip-vertical playback]
      (->Animation id images fps flip-horizontal flip-vertical playback))))

(g/defnk produce-texture-packing :- TexturePacking
  [this images :- [Image] animations :- [Animation] margin extrude-borders]
  (let [animations (concat animations (map tex/animation-from-image images))
        _          (assert (pos? (count animations)))
        images     (seq (into #{} (mapcat :images animations)))
        _          (assert (pos? (count images)))
        texture-packing (tex/pack-textures margin extrude-borders images)]
    (assoc texture-packing :animations animations)))

(defn summarize-frame-data [key vbuf-factory-fn frame-data]
  (let [counts (map #(count (get % key)) frame-data)
        starts (reductions + 0 counts)
        total  (last starts)
        starts (butlast starts)
        vbuf   (vbuf-factory-fn total)]
    (doseq [frame frame-data
            vtx (get frame key)]
      (conj! vbuf vtx))
    {:starts (map int starts) :counts (map int counts) :vbuf (persistent! vbuf)}))

(defn animation-frame-data
  [^TexturePacking texture-packing image]
  (let [coords (filter #(= (:path image) (:path %)) (:coords texture-packing))
        ; TODO: may fail due to #87253110 "Atlas texture should not contain multiple instances of the same image"
        ;_ (assert (= 1 (count coords)))
        ^Rect coord (first coords)
        packed-image ^BufferedImage (.packed-image texture-packing)
        x-scale (/ 1.0 (.getWidth  packed-image))
        y-scale (/ 1.0 (.getHeight packed-image))
        u0 (* x-scale (+ (.x coord)))
        v0 (* y-scale (+ (.y coord)))
        u1 (* x-scale (+ (.x coord) (.width  coord)))
        v1 (* y-scale (+ (.y coord) (.height coord)))
        x0 (* -0.5 (.width  coord))
        y0 (* -0.5 (.height coord))
        x1 (*  0.5 (.width  coord))
        y1 (*  0.5 (.height coord))
        outline-vertices [[x0 y0 0 (geom/to-short-uv u0) (geom/to-short-uv v1)]
                          [x1 y0 0 (geom/to-short-uv u1) (geom/to-short-uv v1)]
                          [x1 y1 0 (geom/to-short-uv u1) (geom/to-short-uv v0)]
                          [x0 y1 0 (geom/to-short-uv u0) (geom/to-short-uv v0)]]]
    {:image            image ; TODO: is this necessary?
     :outline-vertices outline-vertices
     :vertices         (mapv outline-vertices [0 1 2 0 2 3])
     :tex-coords       [[u0 v0] [u1 v1]]}))

(defn build-textureset-animation
  [animation]
  (let [images (:images animation)
        width  (int (:width  (first images)))
        height (int (:height (first images)))]
    (-> (select-keys animation [:id :fps :flip-horizontal :flip-vertical :playback])
        (assoc :width width :height height)
        t/map->TextureSetAnimation)))

(g/defnk produce-textureset :- TextureSet
  [this texture-packing :- TexturePacking]
  (let [animations             (sort-by :id (:animations texture-packing))
        animations             (remove #(empty? (:images %)) animations)
        animations-images      (for [a animations i (:images a)] [a i])
        images                 (mapcat :images animations)
        frame-data             (map (partial animation-frame-data texture-packing) images)
        vertex-summary         (summarize-frame-data :vertices         ->engine-format-texture frame-data)
        outline-vertex-summary (summarize-frame-data :outline-vertices ->engine-format-texture frame-data)
        tex-coord-summary      (summarize-frame-data :tex-coords       ->uv-only               frame-data)
        frames                 (map t/->TextureSetAnimationFrame
                                 images
                                 (:starts vertex-summary)
                                 (:counts vertex-summary)
                                 (:starts outline-vertex-summary)
                                 (:counts outline-vertex-summary)
                                 (:starts tex-coord-summary)
                                 (:counts tex-coord-summary))
        animation-frames       (partition-by first (map (fn [[a i] f] [a f]) animations-images frames))
        textureset-animations  (map build-textureset-animation animations)
        textureset-animations  (map (fn [a aframes] (assoc a :frames (mapv second aframes))) textureset-animations animation-frames)]
    (t/map->TextureSet {:animations       (reduce (fn [m a] (assoc m (:id a) a)) {} textureset-animations)
                        :vertices         (:vbuf vertex-summary)
                        :outline-vertices (:vbuf outline-vertex-summary)
                        :tex-coords       (:vbuf tex-coord-summary)})))

(sm/defn build-atlas-image :- AtlasProto$AtlasImage
  [image :- Image]
  (.build (doto (AtlasProto$AtlasImage/newBuilder)
            (.setImage (str "/" (:path image))))))

(sm/defn build-atlas-animation :- AtlasProto$AtlasAnimation
  [animation :- Animation]
  (.build (doto (AtlasProto$AtlasAnimation/newBuilder)
            (.addAllImages           (map build-atlas-image (.images animation)))
            (.setId                  (.id animation))
            (.setFps                 (.fps animation))
            (protobuf/set-if-present :flip-horizontal animation)
            (protobuf/set-if-present :flip-vertical animation)
            (protobuf/set-if-present :playback animation (partial protobuf/val->pb-enum Tile$Playback)))))

(g/defnk get-text-format :- t/Str
  "get the text string for this node"
  [this images :- [Image] animations :- [Animation]]
  (pb->str
    (.build
         (doto (AtlasProto$Atlas/newBuilder)
             (.addAllImages           (map build-atlas-image images))
             (.addAllAnimations       (map build-atlas-animation animations))
             (protobuf/set-if-present :margin this)
             (protobuf/set-if-present :extrude-borders this)))))

(g/defnk save-atlas-file
  [this filename text-format]
  (file/write-file filename (.getBytes text-format))
  :ok)

(defn render-overlay
  [ctx ^GL2 gl ^TextRenderer text-renderer texture-packing]
  (let [image ^BufferedImage (.packed-image texture-packing)]
    (gl/overlay ctx gl text-renderer (format "Size: %dx%d" (.getWidth image) (.getHeight image)) 12.0 -22.0 1.0 1.0)))

(shader/defshader pos-uv-vert
  (attribute vec4 position)
  (attribute vec2 texcoord0)
  (varying vec2 var_texcoord0)
  (defn void main []
    (setq gl_Position (* gl_ModelViewProjectionMatrix position))
    (setq var_texcoord0 texcoord0)))

(shader/defshader pos-uv-frag
  (varying vec2 var_texcoord0)
  (uniform sampler2D texture)
  (defn void main []
    (setq gl_FragColor (texture2D texture var_texcoord0.xy))))

(def atlas-shader (shader/make-shader pos-uv-vert pos-uv-frag))

(defn render-texture-packing
  [ctx gl texture-packing vertex-binding gpu-texture]
  (gl/with-enabled gl [gpu-texture atlas-shader vertex-binding]
    (shader/set-uniform atlas-shader gl "texture" 0)
    (gl/gl-draw-arrays gl GL/GL_TRIANGLES 0 (* 6 (count (:coords texture-packing))))))

(defn render-quad
  [ctx gl texture-packing vertex-binding gpu-texture i]
  (gl/with-enabled gl [gpu-texture atlas-shader vertex-binding]
    (shader/set-uniform atlas-shader gl "texture" 0)
    (gl/gl-draw-arrays gl GL/GL_TRIANGLES (* 6 i) 6)))

(g/defnk produce-renderable :- RenderData
  [this texture-packing vertex-binding gpu-texture]
  {pass/overlay
   [{:world-transform geom/Identity4d
     :render-fn       (fn [ctx gl glu text-renderer] (render-overlay ctx gl text-renderer texture-packing))}]
   pass/transparent
   [{:world-transform geom/Identity4d
     :render-fn       (fn [ctx gl glu text-renderer] (render-texture-packing ctx gl texture-packing vertex-binding gpu-texture))}]})

(g/defnk produce-renderable-vertex-buffer
  [[:texture-packing aabb coords]]
  (let [vbuf       (->texture-vtx (* 6 (count coords)))
        x-scale    (/ 1.0 (.width aabb))
        y-scale    (/ 1.0 (.height aabb))]
    (doseq [coord coords]
      (let [w  (.width coord)
            h  (.height coord)
            x0 (.x coord)
            y0 (- (.height aabb) (.y coord)) ;; invert for screen
            x1 (+ x0 w)
            y1 (- (.height aabb) (+ (.y coord) h))
            u0 (* x0 x-scale)
            v0 (* y0 y-scale)
            u1 (* x1 x-scale)
            v1 (* y1 y-scale)]
        (doto vbuf
          (conj! [x0 y0 0 1 u0 (- 1 v0)])
          (conj! [x0 y1 0 1 u0 (- 1 v1)])
          (conj! [x1 y1 0 1 u1 (- 1 v1)])

          (conj! [x1 y1 0 1 u1 (- 1 v1)])
          (conj! [x1 y0 0 1 u1 (- 1 v0)])
          (conj! [x0 y0 0 1 u0 (- 1 v0)]))))
    (persistent! vbuf)))

(g/defnk produce-outline-vertex-buffer
  [[:texture-packing aabb coords]]
  (let [vbuf       (->texture-vtx (* 6 (count coords)))
        x-scale    (/ 1.0 (.width aabb))
        y-scale    (/ 1.0 (.height aabb))]
    (doseq [coord coords]
      (let [w  (.width coord)
            h  (.height coord)
            x0 (.x coord)
            y0 (- (.height aabb) (.y coord)) ;; invert for screen
            x1 (+ x0 w)
            y1 (- (.height aabb) (+ y0 h))
            u0 (* x0 x-scale)
            v0 (* y0 y-scale)
            u1 (* x1 x-scale)
            v1 (* y1 y-scale)]
        (doto vbuf
          (conj! [x0 y0 0 1 u0 (- 1 v0)])
          (conj! [x0 y1 0 1 u0 (- 1 v1)])
          (conj! [x1 y1 0 1 u1 (- 1 v1)])
          (conj! [x1 y0 0 1 u1 (- 1 v0)]))))
    (persistent! vbuf)))

(g/defnode AtlasRender
  (input gpu-texture t/Any)
  (input texture-packing t/Any)

  (output vertex-buffer t/Any         :cached produce-renderable-vertex-buffer)
  (output outline-vertex-buffer t/Any :cached produce-outline-vertex-buffer)
  (output vertex-binding t/Any        :cached (g/fnk [vertex-buffer] (vtx/use-with vertex-buffer atlas-shader)))
  (output renderable RenderData       produce-renderable))

(defn build-animation
  [anim begin]
  (let [start begin
        end   (+ begin (count (:frames anim)))]
    (.build
      (doto (TextureSetProto$TextureSetAnimation/newBuilder)
         (.setId                  (:id anim))
         (.setWidth               (int (:width  anim)))
         (.setHeight              (int (:height anim)))
         (.setStart               (int start))
         (.setEnd                 (int end))
         (protobuf/set-if-present :playback anim (partial protobuf/val->pb-enum Tile$Playback))
         (protobuf/set-if-present :fps anim)
         (protobuf/set-if-present :flip-horizontal anim)
         (protobuf/set-if-present :flip-vertical anim)
         (protobuf/set-if-present :is-animation anim)))))

(defn build-animations
  [start-idx animations]
  (let [frame-counts     (map #(count (:frames %)) animations)
        animation-starts (butlast (reductions + start-idx frame-counts))]
    (map build-animation animations animation-starts)))

(defn summarize-frames [key vbuf-factory-fn frames]
  (let [counts (map #(count (get % key)) frames)
        starts (reductions + 0 counts)
        total  (last starts)
        starts (butlast starts)
        vbuf   (vbuf-factory-fn total)]
    (doseq [frame frames
            vtx (get frame key)]
      (conj! vbuf vtx))
    {:starts (map int starts) :counts (map int counts) :vbuf (persistent! vbuf)}))

(defn texturesetc-protocol-buffer
  [texture-name textureset]
  (let [animations             (remove #(empty? (:frames %)) (:animations textureset))
        frames                 (mapcat :frames animations)
        vertex-summary         (summarize-frames :vertices         ->engine-format-texture frames)
        outline-vertex-summary (summarize-frames :outline-vertices ->engine-format-texture frames)
        tex-coord-summary      (summarize-frames :tex-coords       ->uv-only               frames)]
    (.build (doto (TextureSetProto$TextureSet/newBuilder)
            (.setTexture               texture-name)
            (.setTexCoords             (byte-pack (:vbuf tex-coord-summary)))
            (.addAllAnimations         (build-animations 0 animations))

            (.addAllVertexStart        (:starts vertex-summary))
            (.addAllVertexCount        (:counts vertex-summary))
            (.setVertices              (byte-pack (:vbuf vertex-summary)))

            (.addAllOutlineVertexStart (:starts outline-vertex-summary))
            (.addAllOutlineVertexCount (:counts outline-vertex-summary))
            (.setOutlineVertices       (byte-pack (:vbuf outline-vertex-summary)))

            (.setTileCount             (int 0))))))

(g/defnk compile-texturesetc :- t/Bool
  [this g project textureset :- TextureSet]
  (file/write-file (:textureset-filename this)
    (.toByteArray (texturesetc-protocol-buffer (:texture-name this) textureset)))
  :ok)

(defn- texturec-protocol-buffer
  [engine-format]
  (t/validate EngineFormatTexture engine-format)
  (.build (doto (Graphics$TextureImage/newBuilder)
            (.addAlternatives
              (doto (Graphics$TextureImage$Image/newBuilder)
                (.setWidth           (.width engine-format))
                (.setHeight          (.height engine-format))
                (.setOriginalWidth   (.original-width engine-format))
                (.setOriginalHeight  (.original-height engine-format))
                (.setFormat          (.format engine-format))
                (.setData            (byte-pack (.data engine-format)))
                (.addAllMipMapOffset (.mipmap-offsets engine-format))
                (.addAllMipMapSize   (.mipmap-sizes engine-format))))
            (.setType            (Graphics$TextureImage$Type/TYPE_2D))
            (.setCount           1))))

(g/defnk compile-texturec :- t/Bool
  [this g project packed-image :- BufferedImage]
  (file/write-file (:texture-filename this)
    (.toByteArray (texturec-protocol-buffer (tex/->engine-format packed-image))))
  :ok)

(g/defnode TextureSave
  (input textureset   TextureSet)
  (input packed-image BufferedImage)

  (property texture-filename    t/Str (default ""))
  (property texture-name        t/Str)
  (property textureset-filename t/Str (default ""))

  (output   texturec    t/Any compile-texturec)
  (output   texturesetc t/Any compile-texturesetc))

(defn broadcast-event [this event]
  (doseq [controller (first (g/node-value this :controllers))]
    (t/process-one-event controller event)))

<<<<<<< HEAD
=======
(g/defnode BroadcastController
  (input controllers [t/Any])
  (on :mouse-down (broadcast-event self event))
  (on :mouse-up (broadcast-event self event))
  (on :mouse-double-click (broadcast-event self event))
  (on :mouse-enter (broadcast-event self event))
  (on :mouse-exit (broadcast-event self event))
  (on :mouse-hover (broadcast-event self event))
  (on :mouse-move (broadcast-event self event))
  (on :mouse-wheel (broadcast-event self event))
  (on :key-down (broadcast-event self event))
  (on :key-up (broadcast-event self event)))

>>>>>>> 594221ed
(defn find-resource-nodes [project exts]
  (let [all-resource-nodes (filter (fn [node] (let [filename (:filename node)]
                                                (and filename (contains? exts (t/extension filename))))) (map first (ds/sources-of project :nodes)))
        filenames (map (fn [node]
                         (let [filename (:filename node)]
                           (str "/" (t/local-path filename)))) all-resource-nodes)]
    (zipmap filenames all-resource-nodes)))

(g/defnk build-atlas-outline-children
  [images-outline-children animations-outline-children]
  (concat images-outline-children animations-outline-children))

(g/defnode AtlasNode
  "This node represents an actual Atlas. It accepts a collection
   of images and animations. It emits a packed texture-packing.

   Inputs:
   images `[dynamo.types/Image]` - A collection of images that will be packed into the atlas.
   animations `[dynamo.types/Animation]` - A collection of animations that will be packed into the atlas.

   Properties:
   margin - Integer, must be zero or greater. The number of pixels of transparent space to leave between textures.
   extrude-borders - Integer, must be zero or greater. The number of pixels for which the outer edge of each texture will be duplicated.

   The margin fits outside the extruded border.

   Outputs
   aabb `dynamo.types.AABB` - The AABB of the packed texture, in pixel space.
   gpu-texture `Texture` - A wrapper for the BufferedImage with the actual pixels. Conforms to the right protocols so you can directly use this in rendering.
   text-format `String` - A saveable representation of the atlas, its animations, and images. Built as a text-formatted protocol buffer.
   texture-packing `dynamo.types/TexturePacking` - A data structure with full access to the original image bounds, their coordinates in the packed image, the BufferedImage, and outline coordinates.
   packed-image `BufferedImage` - BufferedImage instance with the actual pixels.
   textureset `dynamo.types/TextureSet` - A data structure that logically mirrors the texturesetc protocol buffer format."
  (inherits g/OutlineNode)
  (output outline-label t/Str (g/fnk [] "Atlas"))
  (inherits g/ResourceNode)
  (inherits g/Saveable)

  (property images dp/ImageResourceList (visible false))

  (property margin          dp/NonNegativeInt (default 0) (visible true))
  (property extrude-borders dp/NonNegativeInt (default 0) (visible true))
  (property filename (t/protocol PathManipulation) (visible false))

  (input animations [Animation])
  (input animations-outline-children [OutlineItem])
  (trigger connect-animations-outline-children :input-connections (partial connect-outline-children [:animations] :animations-outline-children))

  (input images [ein/ImageResourceNode])
  (input images-outline-children [OutlineItem])
  (trigger connect-images-outline-children :input-connections (partial connect-outline-children [:images] :images-outline-children))

  (output outline-children [OutlineItem] build-atlas-outline-children)

  (output aabb            AABB               (g/fnk [texture-packing] (geom/rect->aabb (:aabb texture-packing))))
  (output gpu-texture     t/Any      :cached (g/fnk [packed-image] (texture/image-texture packed-image)))
  (output save            t/Keyword          save-atlas-file)
  (output text-format     t/Str              get-text-format)
  (output texture-packing TexturePacking :cached :substitute-value (tex/blank-texture-packing) produce-texture-packing)
  (output packed-image    BufferedImage  :cached (g/fnk [texture-packing] (:packed-image texture-packing)))
  (output textureset      TextureSet     :cached produce-textureset)

  (on :load
      (let [project (:project event)
            input (:filename self)
            atlas (protobuf/pb->map (protobuf/read-text AtlasProto$Atlas input))
            img-nodes (find-resource-nodes project #{"png" "jpg"})]
        (g/set-property self :margin (:margin atlas))
        (g/set-property self :extrude-borders (:extrude-borders atlas))
        (doseq [anim (:animations atlas)
                :let [anim-node (g/add (apply n/construct AnimationGroupNode (mapcat identity (select-keys anim [:flip-horizontal :flip-vertical :fps :playback :id]))))
                      images (mapv :image (:images anim))]]
          (g/set-property anim-node :images images)
          (g/connect anim-node :animation self :animations)
          (doseq [image images]
            (when-let [img-node (get img-nodes image)]
              (g/connect img-node :content anim-node :images))))
        (let [images (mapv :image (:images atlas))]
          (g/set-property self :images images)
          (doseq [image images]
            (when-let [img-node (get img-nodes image)]
              (g/connect img-node :content self :images))))
        self))

  (on :unload
      (doseq [[animation-group _] (ds/sources-of self :animations)]
        (g/delete animation-group))))

(defn construct-atlas-editor
  [project-node atlas-node]
  (let [editor (n/construct sceneed/SceneEditor)]
<<<<<<< HEAD
    (ds/in (ds/add editor)
           (let [atlas-render (ds/add (n/construct AtlasRender))
                 renderer     (ds/add (n/construct sceneed/SceneRenderer))
                 background   (ds/add (n/construct background/Gradient))
                 grid         (ds/add (n/construct grid/Grid))
                 camera       (ds/add (n/construct c/CameraController :camera (c/make-camera :orthographic)))]
             (ds/connect background   :renderable      renderer     :renderables)
             (ds/connect grid         :renderable      renderer     :renderables)
             (ds/connect camera       :camera          grid         :camera)
             (ds/connect camera       :camera          renderer     :camera)
             (ds/connect camera       :input-handler   editor       :input-handlers)
             (ds/connect editor       :viewport        camera       :viewport)
             (ds/connect editor       :viewport        renderer     :viewport)
             (ds/connect editor       :drawable        renderer     :drawable)
             (ds/connect renderer     :frame           editor       :frame)

             (ds/connect atlas-node   :texture-packing atlas-render :texture-packing)
             (ds/connect atlas-node   :gpu-texture     atlas-render :gpu-texture)
             (ds/connect atlas-render :renderable      renderer     :renderables)
             )
=======
    (ds/in (g/add editor)
           (let [atlas-render (g/add (n/construct AtlasRender))
                 renderer     (g/add (n/construct sceneed/SceneRenderer))
                 background   (g/add (n/construct background/Gradient))
                 grid         (g/add (n/construct grid/Grid))
                 camera       (g/add (n/construct c/CameraController :camera (c/make-camera :orthographic)))]
             (g/connect background   :renderable      renderer     :renderables)
             (g/connect grid         :renderable      renderer     :renderables)
             (g/connect camera       :camera          grid         :camera)
             (g/connect camera       :camera          renderer     :camera)
             (g/connect camera       :self            editor       :controller)
             (g/connect editor       :viewport        camera       :viewport)
             (g/connect editor       :viewport        renderer     :viewport)
             (g/connect editor       :drawable        renderer     :drawable)
             (g/connect renderer     :frame           editor       :frame)

             (g/connect atlas-node   :texture-packing atlas-render :texture-packing)
             (g/connect atlas-node   :gpu-texture     atlas-render :gpu-texture)
             (g/connect atlas-render :renderable      renderer     :renderables))
>>>>>>> 594221ed
           editor)))<|MERGE_RESOLUTION|>--- conflicted
+++ resolved
@@ -396,22 +396,6 @@
   (doseq [controller (first (g/node-value this :controllers))]
     (t/process-one-event controller event)))
 
-<<<<<<< HEAD
-=======
-(g/defnode BroadcastController
-  (input controllers [t/Any])
-  (on :mouse-down (broadcast-event self event))
-  (on :mouse-up (broadcast-event self event))
-  (on :mouse-double-click (broadcast-event self event))
-  (on :mouse-enter (broadcast-event self event))
-  (on :mouse-exit (broadcast-event self event))
-  (on :mouse-hover (broadcast-event self event))
-  (on :mouse-move (broadcast-event self event))
-  (on :mouse-wheel (broadcast-event self event))
-  (on :key-down (broadcast-event self event))
-  (on :key-up (broadcast-event self event)))
-
->>>>>>> 594221ed
 (defn find-resource-nodes [project exts]
   (let [all-resource-nodes (filter (fn [node] (let [filename (:filename node)]
                                                 (and filename (contains? exts (t/extension filename))))) (map first (ds/sources-of project :nodes)))
@@ -503,28 +487,6 @@
 (defn construct-atlas-editor
   [project-node atlas-node]
   (let [editor (n/construct sceneed/SceneEditor)]
-<<<<<<< HEAD
-    (ds/in (ds/add editor)
-           (let [atlas-render (ds/add (n/construct AtlasRender))
-                 renderer     (ds/add (n/construct sceneed/SceneRenderer))
-                 background   (ds/add (n/construct background/Gradient))
-                 grid         (ds/add (n/construct grid/Grid))
-                 camera       (ds/add (n/construct c/CameraController :camera (c/make-camera :orthographic)))]
-             (ds/connect background   :renderable      renderer     :renderables)
-             (ds/connect grid         :renderable      renderer     :renderables)
-             (ds/connect camera       :camera          grid         :camera)
-             (ds/connect camera       :camera          renderer     :camera)
-             (ds/connect camera       :input-handler   editor       :input-handlers)
-             (ds/connect editor       :viewport        camera       :viewport)
-             (ds/connect editor       :viewport        renderer     :viewport)
-             (ds/connect editor       :drawable        renderer     :drawable)
-             (ds/connect renderer     :frame           editor       :frame)
-
-             (ds/connect atlas-node   :texture-packing atlas-render :texture-packing)
-             (ds/connect atlas-node   :gpu-texture     atlas-render :gpu-texture)
-             (ds/connect atlas-render :renderable      renderer     :renderables)
-             )
-=======
     (ds/in (g/add editor)
            (let [atlas-render (g/add (n/construct AtlasRender))
                  renderer     (g/add (n/construct sceneed/SceneRenderer))
@@ -535,7 +497,7 @@
              (g/connect grid         :renderable      renderer     :renderables)
              (g/connect camera       :camera          grid         :camera)
              (g/connect camera       :camera          renderer     :camera)
-             (g/connect camera       :self            editor       :controller)
+             (g/connect camera       :input-handler   editor       :input-handlers)
              (g/connect editor       :viewport        camera       :viewport)
              (g/connect editor       :viewport        renderer     :viewport)
              (g/connect editor       :drawable        renderer     :drawable)
@@ -543,6 +505,6 @@
 
              (g/connect atlas-node   :texture-packing atlas-render :texture-packing)
              (g/connect atlas-node   :gpu-texture     atlas-render :gpu-texture)
-             (g/connect atlas-render :renderable      renderer     :renderables))
->>>>>>> 594221ed
+             (g/connect atlas-render :renderable      renderer     :renderables)
+             )
            editor)))