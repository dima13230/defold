--- conflicted
+++ resolved
@@ -159,10 +159,7 @@
       (spine/register-resource-types workspace)
       (json/register-resource-types workspace)
       (mesh/register-resource-types workspace)
-<<<<<<< HEAD
-=======
       (material/register-resource-types workspace)
->>>>>>> 1c466311
       (particlefx/register-resource-types workspace)
       (gui/register-resource-types workspace)))
     workspace))
