(ns aot
  "Build tool to compile everything, in dependency order."
  (:require [clojure.java.io :as io]
            [clojure.tools.namespace.dependency :as dep]
            [clojure.tools.namespace.file :as file]
            [clojure.tools.namespace.find :as find]
            [clojure.tools.namespace.track :as track]
            [clojure.walk :as walk]))

(def excluded-sources-by-build-type
  {"release" ["src/clj/dev.clj"
              "src/clj/prof.clj"]})

(defn all-sources-tracker
  [build-type srcdirs]
  (let [excluded-files (into #{}
                             (map io/file)
                             (excluded-sources-by-build-type build-type))]
    (reduce
      (fn [tracker dir]
        (->> dir
             find/find-clojure-sources-in-dir
             (remove excluded-files)
             (file/add-files tracker)))
      (track/tracker)
      srcdirs)))

(defn sorted-deps
  [tracker]
  (dep/topo-sort (::track/deps tracker)))

(def core-namespaces
  (set '[clojure.core
         clojure.data
         clojure.edn
         clojure.inspector
         clojure.instant
         clojure.java.browse
         clojure.java.io
         clojure.java.javadoc
         clojure.java.shell
         clojure.main
         clojure.pprint
         clojure.reflect
         clojure.repl
         clojure.set
         clojure.stacktrace
         clojure.string
         clojure.template
         clojure.test
         clojure.walk
         clojure.xml
         clojure.zip
         schema.core
         schema.utils]))

(defn compile-order
  [srcdirs build-type]
  (->> srcdirs
       (all-sources-tracker build-type)
       sorted-deps
       (remove core-namespaces)))

(def srcdirs (map io/file ["src/clj"]))

(defn system-properties
  []
  (walk/keywordize-keys (into {} (System/getProperties))))

(def build-type (atom (get (system-properties) :defold.build "development")))

(def build->compiler-options
  {"development"
   {:elide-meta           #{:file :line :column}
    :defold/check-schemas true}

   "release"
   {:elide-meta     #{:file :line :column}
    :direct-linking true
    :defold/check-schemas  false}})

(def default-compiler-options (build->compiler-options "development"))

(defn compile-clj
  [namespaces]
  (binding [*compiler-options* (build->compiler-options @build-type default-compiler-options)]
    (println "Using build profile " @build-type)
    (println "Compiler options: " *compiler-options*)
    (doseq [n namespaces]
      (println "Compiling " n)
      (compile n))))

(defn -main [& args]
<<<<<<< HEAD
  (defonce force-toolkit-init (javafx.application.Platform/startup (fn [])))
  (let [order (compile-order srcdirs)]
=======
  (defonce force-toolkit-init (javafx.embed.swing.JFXPanel.))
  (let [order (compile-order srcdirs @build-type)]
>>>>>>> ee9d0c7d
    (println "Compiling in order " order)
    (compile-clj order))
  (println "Done compiling")
  (System/exit 0))<|MERGE_RESOLUTION|>--- conflicted
+++ resolved
@@ -91,13 +91,8 @@
       (compile n))))
 
 (defn -main [& args]
-<<<<<<< HEAD
   (defonce force-toolkit-init (javafx.application.Platform/startup (fn [])))
-  (let [order (compile-order srcdirs)]
-=======
-  (defonce force-toolkit-init (javafx.embed.swing.JFXPanel.))
   (let [order (compile-order srcdirs @build-type)]
->>>>>>> ee9d0c7d
     (println "Compiling in order " order)
     (compile-clj order))
   (println "Done compiling")
