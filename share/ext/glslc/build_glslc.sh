#!/usr/bin/env bash
<<<<<<< HEAD

# License: MIT
# Copyright 2022 The Defold Foundation

PLATFORM=$1
PWD=$(pwd)
SOURCE_DIR=${PWD}/source
BUILD_DIR=${PWD}/build/${PLATFORM}

if [ -z "$PLATFORM" ]; then
    echo "No platform specified!"
    exit 1
fi

CMAKE_FLAGS="-DCMAKE_BUILD_TYPE=Release ${CMAKE_FLAGS}"
CMAKE_FLAGS="-DSHADERC_SKIP_TESTS=ON ${CMAKE_FLAGS}"
CMAKE_FLAGS="-DSHADERC_SKIP_EXAMPLES=ON ${CMAKE_FLAGS}"
CMAKE_FLAGS="-DSHADERC_SKIP_COPYRIGHT_CHECK=ON ${CMAKE_FLAGS}"
CMAKE_FLAGS="-DSHADERC_SKIP_INSTALL=ON ${CMAKE_FLAGS}"
# static link on MSVC
CMAKE_FLAGS="-DSHADERC_ENABLE_SHARED_CRT=OFF ${CMAKE_FLAGS}"
# Size opt
CMAKE_FLAGS="-DSPIRV_CROSS_EXCEPTIONS_TO_ASSERTIONS=ON ${CMAKE_FLAGS}"

case $PLATFORM in
    arm64-macos)
        CMAKE_FLAGS="-DCMAKE_OSX_ARCHITECTURES=arm64 ${CMAKE_FLAGS}"
        ;;
    x86_64-macos)
        CMAKE_FLAGS="-DCMAKE_OSX_ARCHITECTURES=x86_64 ${CMAKE_FLAGS}"
        ;;
esac

# Follow the build instructions on https://github.com/google/shaderc

if [ -z "$SOURCE_DIR" ]; then
    git clone https://github.com/google/shaderc $SOURCE_DIR

    pushd $SOURCE_DIR
    ./utils/git-sync-deps
    popd
fi

# Build

mkdir -p ${BUILD_DIR}

pushd $BUILD_DIR

cmake ${CMAKE_FLAGS} $SOURCE_DIR
make -j8

mkdir -p ./bin/$PLATFORM
cp -v ./glslc/glslc ./bin/$PLATFORM
strip ./bin/$PLATFORM/glslc

popd

# Package

VERSION=$(cd $SOURCE_DIR && git rev-parse --short HEAD)
echo VERSION=${VERSION}

PACKAGE=glslc-${VERSION}-${PLATFORM}.tar.gz

pushd $BUILD_DIR
tar cfvz $PACKAGE bin
popd
=======
# Copyright 2020-2022 The Defold Foundation
# Copyright 2014-2020 King
# Copyright 2009-2014 Ragnar Svensson, Christian Murray
# Licensed under the Defold License version 1.0 (the "License"); you may not use
# this file except in compliance with the License.
# 
# You may obtain a copy of the License, together with FAQs at
# https://www.defold.com/license
# 
# Unless required by applicable law or agreed to in writing, software distributed
# under the License is distributed on an "AS IS" BASIS, WITHOUT WARRANTIES OR
# CONDITIONS OF ANY KIND, either express or implied. See the License for the
# specific language governing permissions and limitations under the License.



readonly PRODUCT=glslc
readonly VERSION=v2018.0
readonly FILE_URL=${VERSION}.tar.gz
readonly BASE_URL=https://github.com/google/shaderc/archive/

. ../common.sh

function cmi_configure() {
    pushd third_party >/dev/null
    git clone --depth 1 https://github.com/google/googletest.git
    git clone --depth 1 https://github.com/google/glslang.git
    git clone --depth 1 https://github.com/KhronosGroup/SPIRV-Tools.git spirv-tools
    git clone --depth 1 https://github.com/KhronosGroup/SPIRV-Headers.git spirv-headers
    git clone --depth 1 https://github.com/google/re2.git
    git clone --depth 1 https://github.com/google/effcee.git
    popd >/dev/null

    case $PLATFORM in
        x86_64-macos)
            CMAKE_GENERATOR="Unix Makefiles"
            MAKE_OPTIONS="-- -j8"
            OUTPUT_EXECUTABLE_FILE=$PRODUCT/$PRODUCT
            ;;

        x86_64-linux)
            CMAKE_GENERATOR="Unix Makefiles"
            MAKE_OPTIONS="-- -j8"
            OUTPUT_EXECUTABLE_FILE=$PRODUCT/$PRODUCT
            ;;

    	win32)
            CMAKE_GENERATOR="Visual Studio 14 2015"
            MAKE_OPTIONS=""
            OUTPUT_EXECUTABLE_FILE=$PRODUCT/Release/$PRODUCT.exe
            ;;

        x86_64-win32)
            CMAKE_GENERATOR="Visual Studio 14 2015 Win64"
            MAKE_OPTIONS=""
            OUTPUT_EXECUTABLE_FILE=$PRODUCT/Release/$PRODUCT.exe
            ;;
    esac

    set -e
    mkdir -p build >/dev/null
    pushd build >/dev/null
    cmake -DSHADERC_SKIP_TESTS=ON -DBUILD_TESTING=OFF -DCMAKE_BUILD_TYPE=Release -G"${CMAKE_GENERATOR}" ..
    popd >/dev/null
}

function cmi_make() {
    set -e

    pushd build >/dev/null
    cmake --build . --config Release --target glslc_exe $MAKE_OPTIONS
    mkdir -p $PREFIX/bin/$PLATFORM
    cp $OUTPUT_EXECUTABLE_FILE $PREFIX/bin/$PLATFORM
    popd >/dev/null
    cmi_strip

    set +e
}

function cmi_buildplatform() {
    cmi_do $PLATFORM ""

    local TGZ="$PRODUCT-$VERSION-$PLATFORM.tar.gz"

    pushd $PREFIX  >/dev/null
    tar cfvz $TGZ bin

    popd >/dev/null
    popd >/dev/null

    mkdir ../build

    mv -v $PREFIX/$TGZ ../build
    echo "../build/$TGZ created"

    rm -rf tmp
    rm -rf $PREFIX
}

function cmi() {
    export PREFIX=`pwd`/build
    export PLATFORM=$1

    case $PLATFORM in
        x86_64-macos)
            function cmi_strip() {
                strip -S -x $PREFIX/bin/$PLATFORM/$PRODUCT
            }
            cmi_buildplatform $PLATFORM
            ;;

        x86_64-linux)
            function cmi_strip() {
                strip -s $PREFIX/bin/$PLATFORM/$PRODUCT
            }
            cmi_buildplatform $PLATFORM
            ;;

    	win32|x86_64-win32)
            function cmi_strip() {
                echo "No stripping supported"
            }
            cmi_setup_vs2015_env $PLATFORM
            cmi_buildplatform $PLATFORM
            ;;
        *)
            echo "Unknown target $PLATFORM" && exit 1
            ;;
    esac
}

download
cmi $1
>>>>>>> a42b349f
<|MERGE_RESOLUTION|>--- conflicted
+++ resolved
@@ -1,6 +1,4 @@
 #!/usr/bin/env bash
-<<<<<<< HEAD
-
 # License: MIT
 # Copyright 2022 The Defold Foundation
 
@@ -67,139 +65,4 @@
 
 pushd $BUILD_DIR
 tar cfvz $PACKAGE bin
-popd
-=======
-# Copyright 2020-2022 The Defold Foundation
-# Copyright 2014-2020 King
-# Copyright 2009-2014 Ragnar Svensson, Christian Murray
-# Licensed under the Defold License version 1.0 (the "License"); you may not use
-# this file except in compliance with the License.
-# 
-# You may obtain a copy of the License, together with FAQs at
-# https://www.defold.com/license
-# 
-# Unless required by applicable law or agreed to in writing, software distributed
-# under the License is distributed on an "AS IS" BASIS, WITHOUT WARRANTIES OR
-# CONDITIONS OF ANY KIND, either express or implied. See the License for the
-# specific language governing permissions and limitations under the License.
-
-
-
-readonly PRODUCT=glslc
-readonly VERSION=v2018.0
-readonly FILE_URL=${VERSION}.tar.gz
-readonly BASE_URL=https://github.com/google/shaderc/archive/
-
-. ../common.sh
-
-function cmi_configure() {
-    pushd third_party >/dev/null
-    git clone --depth 1 https://github.com/google/googletest.git
-    git clone --depth 1 https://github.com/google/glslang.git
-    git clone --depth 1 https://github.com/KhronosGroup/SPIRV-Tools.git spirv-tools
-    git clone --depth 1 https://github.com/KhronosGroup/SPIRV-Headers.git spirv-headers
-    git clone --depth 1 https://github.com/google/re2.git
-    git clone --depth 1 https://github.com/google/effcee.git
-    popd >/dev/null
-
-    case $PLATFORM in
-        x86_64-macos)
-            CMAKE_GENERATOR="Unix Makefiles"
-            MAKE_OPTIONS="-- -j8"
-            OUTPUT_EXECUTABLE_FILE=$PRODUCT/$PRODUCT
-            ;;
-
-        x86_64-linux)
-            CMAKE_GENERATOR="Unix Makefiles"
-            MAKE_OPTIONS="-- -j8"
-            OUTPUT_EXECUTABLE_FILE=$PRODUCT/$PRODUCT
-            ;;
-
-    	win32)
-            CMAKE_GENERATOR="Visual Studio 14 2015"
-            MAKE_OPTIONS=""
-            OUTPUT_EXECUTABLE_FILE=$PRODUCT/Release/$PRODUCT.exe
-            ;;
-
-        x86_64-win32)
-            CMAKE_GENERATOR="Visual Studio 14 2015 Win64"
-            MAKE_OPTIONS=""
-            OUTPUT_EXECUTABLE_FILE=$PRODUCT/Release/$PRODUCT.exe
-            ;;
-    esac
-
-    set -e
-    mkdir -p build >/dev/null
-    pushd build >/dev/null
-    cmake -DSHADERC_SKIP_TESTS=ON -DBUILD_TESTING=OFF -DCMAKE_BUILD_TYPE=Release -G"${CMAKE_GENERATOR}" ..
-    popd >/dev/null
-}
-
-function cmi_make() {
-    set -e
-
-    pushd build >/dev/null
-    cmake --build . --config Release --target glslc_exe $MAKE_OPTIONS
-    mkdir -p $PREFIX/bin/$PLATFORM
-    cp $OUTPUT_EXECUTABLE_FILE $PREFIX/bin/$PLATFORM
-    popd >/dev/null
-    cmi_strip
-
-    set +e
-}
-
-function cmi_buildplatform() {
-    cmi_do $PLATFORM ""
-
-    local TGZ="$PRODUCT-$VERSION-$PLATFORM.tar.gz"
-
-    pushd $PREFIX  >/dev/null
-    tar cfvz $TGZ bin
-
-    popd >/dev/null
-    popd >/dev/null
-
-    mkdir ../build
-
-    mv -v $PREFIX/$TGZ ../build
-    echo "../build/$TGZ created"
-
-    rm -rf tmp
-    rm -rf $PREFIX
-}
-
-function cmi() {
-    export PREFIX=`pwd`/build
-    export PLATFORM=$1
-
-    case $PLATFORM in
-        x86_64-macos)
-            function cmi_strip() {
-                strip -S -x $PREFIX/bin/$PLATFORM/$PRODUCT
-            }
-            cmi_buildplatform $PLATFORM
-            ;;
-
-        x86_64-linux)
-            function cmi_strip() {
-                strip -s $PREFIX/bin/$PLATFORM/$PRODUCT
-            }
-            cmi_buildplatform $PLATFORM
-            ;;
-
-    	win32|x86_64-win32)
-            function cmi_strip() {
-                echo "No stripping supported"
-            }
-            cmi_setup_vs2015_env $PLATFORM
-            cmi_buildplatform $PLATFORM
-            ;;
-        *)
-            echo "Unknown target $PLATFORM" && exit 1
-            ;;
-    esac
-}
-
-download
-cmi $1
->>>>>>> a42b349f
+popd