package com.dynamo.bob.pipeline;

import java.io.ByteArrayOutputStream;
import java.io.File;
import java.io.IOException;
import java.io.InputStream;
import java.io.RandomAccessFile;
<<<<<<< HEAD
import java.util.Collection;
import java.util.HashSet;
=======
import java.util.ArrayList;
import java.util.Arrays;
>>>>>>> a50ff8db
import java.util.List;
import java.util.logging.Level;
import java.util.logging.Logger;

import javax.vecmath.Quat4d;
import javax.vecmath.Vector3d;
import javax.vecmath.Vector4d;

import org.apache.commons.io.IOUtils;

import com.dynamo.bob.Bob;
import com.dynamo.bob.Builder;
import com.dynamo.bob.BuilderParams;
import com.dynamo.bob.CompileExceptionError;
import com.dynamo.bob.Platform;
import com.dynamo.bob.Task;
import com.dynamo.bob.fs.IResource;
import com.dynamo.bob.pipeline.LuaScanner.Property.Status;
import com.dynamo.bob.util.MurmurHash;
import com.dynamo.bob.util.PropertiesUtil;
import com.dynamo.gameobject.proto.GameObject.PropertyType;
import com.dynamo.lua.proto.Lua.LuaModule;
import com.dynamo.properties.proto.PropertiesProto.PropertyDeclarationEntry;
import com.dynamo.properties.proto.PropertiesProto.PropertyDeclarations;
import com.dynamo.script.proto.Lua.LuaSource;
import com.google.protobuf.ByteString;
import com.google.protobuf.Message;

/**
 * Lua builder. This class is abstract. Inherit from this class
 * and add appropriate {@link BuilderParams}
 * @author chmu
 *
 */
public abstract class LuaBuilder extends Builder<Void> {

    private static ArrayList<Platform> needsLuaSource = new ArrayList<Platform>(Arrays.asList(Platform.JsWeb, Platform.WasmWeb));

    @Override
    public Task<Void> create(IResource input) throws IOException, CompileExceptionError {
        Task.TaskBuilder<Void> taskBuilder = Task.<Void>newBuilder(this)
                .setName(params.name())
                .addInput(input)
                .addOutput(input.changeExt(params.outExt()));

        String script = new String((input.getContent()));
        List<LuaScanner.Property> properties = LuaScanner.scanProperties(script);
        for (LuaScanner.Property property : properties) {
            if (property.type == PropertyType.PROPERTY_TYPE_HASH) {
                String value = (String)property.value;
                if (PropertiesUtil.isResourceProperty(project, property.type, value)) {
                    IResource resource = BuilderUtil.checkResource(this.project, input, property.name + " resource", value);
                    taskBuilder.addInput(resource);
                }
            }
        }

        return taskBuilder.build();
    }

<<<<<<< HEAD
    public byte[] constructStrippedLuaCode(byte[] byteString) throws IOException, CompileExceptionError {
        String string = new String(byteString, "UTF-8");
        string = LuaScanner.stripProperties(string);
        return string.getBytes();
    }

    public byte[] constructBytecode(IResource resource, String path, byte[] byteString) throws IOException, CompileExceptionError {
=======
    public byte[] constructBytecode(Task<Void> task, String luajitExe) throws IOException, CompileExceptionError {
>>>>>>> a50ff8db

        java.io.FileOutputStream fo = null;
        RandomAccessFile rdr = null;

        try {
            Bob.initLua(); // unpack the lua resources

            File outputFile = File.createTempFile("script", ".raw");
            File inputFile = File.createTempFile("script", ".lua");

            // Need to write the input file separately in case it comes from built-in, and cannot
            // be found through its path alone.
            fo = new java.io.FileOutputStream(inputFile);
            fo.write(byteString);
            fo.close();

            // Doing a bit of custom set up here as the path is required.
            //
            // NOTE: The -f option for bytecode is a small custom modification to bcsave.lua in LuaJIT which allows us to supply the
            //       correct chunk name (the original original source file) already here.
            //
            // See implementation of luaO_chunkid and why a prefix '=' is used; it is to pass through the filename without modifications.
            //
            // We will also limit the chunkname (the identifying part of a script/source chunk) to 59 chars.
            // Lua has a maximum length of chunknames, by default defined to 60 chars.
            //
            // If a script error occurs in runtime we want Lua to report the end of the filepath
            // associated with the chunk, since this is where the filename is visible.
            //
            String chunkName = path;
            if (chunkName.length() >= 59) {
                chunkName = chunkName.substring(chunkName.length() - 59);
            }
            chunkName = "=" + chunkName;
            ProcessBuilder pb = new ProcessBuilder(new String[] { Bob.getExe(Platform.getHostPlatform(), luajitExe), "-bgf", chunkName, inputFile.getAbsolutePath(), outputFile.getAbsolutePath() }).redirectErrorStream(true);

            java.util.Map<String, String> env = pb.environment();
            env.put("LUA_PATH", Bob.getPath("share/luajit/") + "/?.lua");

            Process p = pb.start();
            InputStream is = null;
            int ret = 127;

            try {
                ret = p.waitFor();
                is = p.getInputStream();

                int toRead = is.available();
                byte[] buf = new byte[toRead];
                is.read(buf);

                String cmdOutput = new String(buf);
                if (ret != 0) {
                    // first delimiter is the executable name "luajit:"
                    int execSep = cmdOutput.indexOf(':');
                    if (execSep > 0) {
                        // then comes the filename and the line like this:
                        // "file.lua:30: <error message>"
                        int lineBegin = cmdOutput.indexOf(':', execSep + 1);
                        if (lineBegin > 0) {
                            int lineEnd = cmdOutput.indexOf(':', lineBegin + 1);
                            if (lineEnd > 0) {
                                throw new CompileExceptionError(resource,
                                        Integer.parseInt(cmdOutput.substring(
                                                lineBegin + 1, lineEnd)),
                                        cmdOutput.substring(lineEnd + 2));
                            }
                        }
                    }
                    // Since parsing out the actual error failed, as a backup just
                    // spit out whatever luajit said.
                    inputFile.delete();
                    throw new CompileExceptionError(resource, 1, cmdOutput);
                }
            } catch (InterruptedException e) {
                Logger.getLogger(LuaBuilder.class.getCanonicalName()).log(Level.SEVERE, "Unexpected interruption", e);
            } finally {
                IOUtils.closeQuietly(is);
            }

            long resultBytes = outputFile.length();
            rdr = new RandomAccessFile(outputFile, "r");
            byte tmp[] = new byte[(int) resultBytes];
            rdr.readFully(tmp);

            outputFile.delete();
            inputFile.delete();
            return tmp;
        }
        finally {
            IOUtils.closeQuietly(fo);
            IOUtils.closeQuietly(rdr);
        }
    }

    @Override
    public void build(Task<Void> task) throws CompileExceptionError, IOException {

        LuaModule.Builder builder = LuaModule.newBuilder();
        byte[] scriptBytes = task.input(0).getContent();
        String script = new String(scriptBytes);
        List<String> modules = LuaScanner.scan(script);

        for (String module : modules) {
            String module_file = String.format("/%s.lua", module.replaceAll("\\.", "/"));
            BuilderUtil.checkResource(this.project, task.input(0), "module", module_file);
            builder.addModules(module);
            builder.addResources(module_file + "c");
        }
        Collection<String> propertyResources = new HashSet<String>();
        List<LuaScanner.Property> properties = LuaScanner.scanProperties(script);
        PropertyDeclarations propertiesMsg = buildProperties(task.input(0), properties, propertyResources);
        builder.setProperties(propertiesMsg);
        builder.addAllPropertyResources(propertyResources);
        LuaSource.Builder srcBuilder = LuaSource.newBuilder();
<<<<<<< HEAD
        byte[] scriptBytesStripped = constructStrippedLuaCode(task.input(0).getContent());
        srcBuilder.setScript(ByteString.copyFrom(scriptBytesStripped));
        srcBuilder.setFilename(task.input(0).getPath());

        // For now it will always return, or throw an exception. This leaves the possibility of
        // disabling bytecode generation.
        byte[] bytecode = constructBytecode(task.input(0), task.input(0).getPath(), scriptBytesStripped);
        if (bytecode != null)
            srcBuilder.setBytecode(ByteString.copyFrom(bytecode));

=======
        srcBuilder.setFilename(task.input(0).getPath());

        if (needsLuaSource.contains(project.getPlatform())) {
            srcBuilder.setScript(ByteString.copyFrom(scriptBytes));
        } else {
            byte[] bytecode = constructBytecode(task, "luajit-32");
            if (bytecode != null) {
                srcBuilder.setBytecode(ByteString.copyFrom(bytecode));
            }
            byte[] bytecode64 = constructBytecode(task, "luajit-64");
            if (bytecode64 != null) {
                srcBuilder.setBytecode64(ByteString.copyFrom(bytecode64));
            }
        }
>>>>>>> a50ff8db
        builder.setSource(srcBuilder);

        Message msg = builder.build();
        ByteArrayOutputStream out = new ByteArrayOutputStream(4 * 1024);
        msg.writeTo(out);
        out.close();
        task.output(0).setContent(out.toByteArray());


    }

    private PropertyDeclarations buildProperties(IResource resource, List<LuaScanner.Property> properties, Collection<String> propertyResources) throws CompileExceptionError {
        PropertyDeclarations.Builder builder = PropertyDeclarations.newBuilder();
        if (!properties.isEmpty()) {
            for (LuaScanner.Property property : properties) {
                if (property.status == Status.OK) {
                    PropertyDeclarationEntry.Builder entryBuilder = PropertyDeclarationEntry.newBuilder();
                    entryBuilder.setKey(property.name);
                    entryBuilder.setId(MurmurHash.hash64(property.name));
                    switch (property.type) {
                    case PROPERTY_TYPE_NUMBER:
                        entryBuilder.setIndex(builder.getFloatValuesCount());
                        builder.addFloatValues(((Double)property.value).floatValue());
                        builder.addNumberEntries(entryBuilder);
                        break;
                    case PROPERTY_TYPE_HASH:
                        String value = (String)property.value;
                        if (PropertiesUtil.isResourceProperty(project, property.type, value)) {
                            value = PropertiesUtil.transformResourcePropertyValue(value);
                            propertyResources.add(value);
                        }
                        entryBuilder.setIndex(builder.getHashValuesCount());
                        builder.addHashValues(MurmurHash.hash64(value));
                        builder.addHashEntries(entryBuilder);
                        break;
                    case PROPERTY_TYPE_URL:
                        entryBuilder.setIndex(builder.getStringValuesCount());
                        builder.addStringValues((String)property.value);
                        builder.addUrlEntries(entryBuilder);
                        break;
                    case PROPERTY_TYPE_VECTOR3:
                        entryBuilder.setIndex(builder.getFloatValuesCount());
                        entryBuilder.addElementIds(MurmurHash.hash64(property.name + ".x"));
                        entryBuilder.addElementIds(MurmurHash.hash64(property.name + ".y"));
                        entryBuilder.addElementIds(MurmurHash.hash64(property.name + ".z"));
                        Vector3d v3 = (Vector3d)property.value;
                        builder.addFloatValues((float)v3.getX());
                        builder.addFloatValues((float)v3.getY());
                        builder.addFloatValues((float)v3.getZ());
                        builder.addVector3Entries(entryBuilder);
                        break;
                    case PROPERTY_TYPE_VECTOR4:
                        entryBuilder.setIndex(builder.getFloatValuesCount());
                        entryBuilder.addElementIds(MurmurHash.hash64(property.name + ".x"));
                        entryBuilder.addElementIds(MurmurHash.hash64(property.name + ".y"));
                        entryBuilder.addElementIds(MurmurHash.hash64(property.name + ".z"));
                        entryBuilder.addElementIds(MurmurHash.hash64(property.name + ".w"));
                        Vector4d v4 = (Vector4d)property.value;
                        builder.addFloatValues((float)v4.getX());
                        builder.addFloatValues((float)v4.getY());
                        builder.addFloatValues((float)v4.getZ());
                        builder.addFloatValues((float)v4.getW());
                        builder.addVector4Entries(entryBuilder);
                        break;
                    case PROPERTY_TYPE_QUAT:
                        entryBuilder.setIndex(builder.getFloatValuesCount());
                        entryBuilder.addElementIds(MurmurHash.hash64(property.name + ".x"));
                        entryBuilder.addElementIds(MurmurHash.hash64(property.name + ".y"));
                        entryBuilder.addElementIds(MurmurHash.hash64(property.name + ".z"));
                        entryBuilder.addElementIds(MurmurHash.hash64(property.name + ".w"));
                        Quat4d q = (Quat4d)property.value;
                        builder.addFloatValues((float)q.getX());
                        builder.addFloatValues((float)q.getY());
                        builder.addFloatValues((float)q.getZ());
                        builder.addFloatValues((float)q.getW());
                        builder.addQuatEntries(entryBuilder);
                        break;
                    case PROPERTY_TYPE_BOOLEAN:
                        entryBuilder.setIndex(builder.getFloatValuesCount());
                        builder.addFloatValues(((Boolean)property.value) ? 1.0f : 0.0f);
                        builder.addBoolEntries(entryBuilder);
                        break;
                    }
                } else if (property.status == Status.INVALID_ARGS) {
                    throw new CompileExceptionError(resource, property.line + 1, "go.property takes a string and a value as arguments. The value must have the type number, boolean, hash, msg.url, vmath.vector3, vmath.vector4, vmath.quat, or resource.*.");
                } else if (property.status == Status.INVALID_VALUE) {
                    throw new CompileExceptionError(resource, property.line + 1, "Only these types are available: number, hash, msg.url, vmath.vector3, vmath.vector4, vmath.quat, resource.*");
                }
            }
        }
        return builder.build();
    }
}
<|MERGE_RESOLUTION|>--- conflicted
+++ resolved
@@ -5,13 +5,10 @@
 import java.io.IOException;
 import java.io.InputStream;
 import java.io.RandomAccessFile;
-<<<<<<< HEAD
 import java.util.Collection;
 import java.util.HashSet;
-=======
 import java.util.ArrayList;
 import java.util.Arrays;
->>>>>>> a50ff8db
 import java.util.List;
 import java.util.logging.Level;
 import java.util.logging.Logger;
@@ -72,17 +69,13 @@
         return taskBuilder.build();
     }
 
-<<<<<<< HEAD
     public byte[] constructStrippedLuaCode(byte[] byteString) throws IOException, CompileExceptionError {
         String string = new String(byteString, "UTF-8");
         string = LuaScanner.stripProperties(string);
         return string.getBytes();
     }
 
-    public byte[] constructBytecode(IResource resource, String path, byte[] byteString) throws IOException, CompileExceptionError {
-=======
     public byte[] constructBytecode(Task<Void> task, String luajitExe) throws IOException, CompileExceptionError {
->>>>>>> a50ff8db
 
         java.io.FileOutputStream fo = null;
         RandomAccessFile rdr = null;
@@ -198,7 +191,6 @@
         builder.setProperties(propertiesMsg);
         builder.addAllPropertyResources(propertyResources);
         LuaSource.Builder srcBuilder = LuaSource.newBuilder();
-<<<<<<< HEAD
         byte[] scriptBytesStripped = constructStrippedLuaCode(task.input(0).getContent());
         srcBuilder.setScript(ByteString.copyFrom(scriptBytesStripped));
         srcBuilder.setFilename(task.input(0).getPath());
@@ -209,7 +201,6 @@
         if (bytecode != null)
             srcBuilder.setBytecode(ByteString.copyFrom(bytecode));
 
-=======
         srcBuilder.setFilename(task.input(0).getPath());
 
         if (needsLuaSource.contains(project.getPlatform())) {
@@ -224,7 +215,7 @@
                 srcBuilder.setBytecode64(ByteString.copyFrom(bytecode64));
             }
         }
->>>>>>> a50ff8db
+
         builder.setSource(srcBuilder);
 
         Message msg = builder.build();
