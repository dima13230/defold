// Copyright 2020-2023 The Defold Foundation
// Copyright 2014-2020 King
// Copyright 2009-2014 Ragnar Svensson, Christian Murray
// Licensed under the Defold License version 1.0 (the "License"); you may not use
// this file except in compliance with the License.
//
// You may obtain a copy of the License, together with FAQs at
// https://www.defold.com/license
//
// Unless required by applicable law or agreed to in writing, software distributed
// under the License is distributed on an "AS IS" BASIS, WITHOUT WARRANTIES OR
// CONDITIONS OF ANY KIND, either express or implied. See the License for the
// specific language governing permissions and limitations under the License.

// Please keep the overview documentation up-to-date:
// https://github.com/defold/defold/blob/dev/engine/docs/ARCHIVE_FORMAT.md

package com.dynamo.bob.archive;

import java.io.File;
import java.io.FileOutputStream;
import java.io.IOException;
import java.io.RandomAccessFile;
import java.nio.ByteBuffer;
import java.nio.file.Files;
import java.nio.file.Path;
import java.security.NoSuchAlgorithmException;
import java.util.ArrayList;
import java.util.Arrays;
import java.util.Collections;
import java.util.List;
import java.util.HashSet;
import java.util.Set;
import java.util.Map;
import java.util.HashMap;

import org.apache.commons.io.FileUtils;
import org.apache.commons.io.FilenameUtils;
import org.apache.commons.io.IOUtils;

import com.dynamo.bob.CompileExceptionError;
import com.dynamo.bob.pipeline.graph.ResourceNode;
import com.dynamo.liveupdate.proto.Manifest.HashAlgorithm;
import com.dynamo.liveupdate.proto.Manifest.SignAlgorithm;
import com.dynamo.liveupdate.proto.Manifest.ResourceEntryFlag;

import com.dynamo.bob.archive.publisher.PublisherSettings;
import com.dynamo.bob.archive.publisher.Publisher;
import com.dynamo.bob.archive.publisher.ZipPublisher;

import net.jpountz.lz4.LZ4Compressor;
import net.jpountz.lz4.LZ4Factory;

public class ArchiveBuilder {

    public static final int VERSION = 5;
    public static final int HASH_MAX_LENGTH = 64; // 512 bits
    public static final int HASH_LENGTH = 20;
    public static final int MD5_HASH_DIGEST_BYTE_LENGTH = 16; // 128 bits

    private List<ArchiveEntry> entries = new ArrayList<ArchiveEntry>();
    private List<ArchiveEntry> excludedEntries = new ArrayList<ArchiveEntry>();
    private Set<String> lookup = new HashSet<String>(); // To see if a resource has already been added
    private Map<String, String> hexDigestCache = new HashMap<>();
    private String root;
    private ManifestBuilder manifestBuilder = null;
    private LZ4Compressor lz4Compressor;
    private byte[] archiveIndexMD5 = new byte[MD5_HASH_DIGEST_BYTE_LENGTH];
    private int resourcePadding = 4;
    private boolean forceCompression = false; // for building unit tests to create test content

    public ArchiveBuilder(String root, ManifestBuilder manifestBuilder, int resourcePadding) {
        this.root = new File(root).getAbsolutePath();
        this.manifestBuilder = manifestBuilder;
        this.lz4Compressor = LZ4Factory.fastestInstance().highCompressor();
        this.resourcePadding = resourcePadding;
    }

    private void add(String fileName, boolean compress, boolean encrypt, boolean isLiveUpdate) throws IOException {
        ArchiveEntry e = new ArchiveEntry(root, fileName, compress, encrypt, isLiveUpdate);
        if (!contains(e)) {
            lookup.add(e.getRelativeFilename());
            entries.add(e);
        }
    }

    public void add(String fileName, boolean compress, boolean encrypt) throws IOException {
        add(fileName, compress, encrypt, false);
    }

    public void add(String fileName) throws IOException {
        add(fileName, false, false, false);
    }

    private boolean contains(ArchiveEntry e) {
        return lookup.contains(e.getRelativeFilename());
    }

    public ArchiveEntry getArchiveEntry(int index) {
        return this.entries.get(index);
    }

    public int getArchiveEntrySize() {
        return this.entries.size();
    }

    public byte[] loadResourceData(String filepath) throws IOException {
        File fhandle = new File(filepath);
        return FileUtils.readFileToByteArray(fhandle);
    }

    public byte[] compressResourceData(byte[] buffer) {
        int maximumCompressedSize = lz4Compressor.maxCompressedLength(buffer.length);
        byte[] compressedContent = new byte[maximumCompressedSize];
        int compressedSize = lz4Compressor.compress(buffer, compressedContent);
        return Arrays.copyOfRange(compressedContent, 0, compressedSize);
    }

    public void setForceCompression(boolean forceCompression) {
        this.forceCompression = forceCompression;
    }

    public boolean getForceCompression() {
        return forceCompression;
    }

    public boolean shouldUseCompressedResourceData(byte[] original, byte[] compressed) {
        if (this.getForceCompression())
            return compressed.length < original.length;

        double ratio = (double) compressed.length / (double) original.length;
        return ratio <= 0.95;
    }

    public byte[] encryptResourceData(byte[] buffer) throws CompileExceptionError {
        return ResourceEncryption.encrypt(buffer);
    }

    public void writeResourcePack(ArchiveEntry entry, String directory, byte[] buffer) throws IOException {
        FileOutputStream outputStream = null;
        try {
            File fhandle = new File(directory, entry.getHexDigest());
            if (!fhandle.exists()) {
                byte[] padding = new byte[11];
                byte[] size_bytes = ByteBuffer.allocate(4).putInt(entry.getSize()).array();
                Arrays.fill(padding, (byte)0xED);
                outputStream = new FileOutputStream(fhandle);
                outputStream.write(size_bytes); // 4 bytes
                outputStream.write((byte)entry.getFlags()); // 1 byte
                outputStream.write(padding); // 11 bytes
                outputStream.write(buffer);

            }
        } finally {
            IOUtils.closeQuietly(outputStream);
        }
    }

    // Checks if any of the parents are excluded
    // Parents are sorted, deepest parent first, root parent last
    public boolean isTreeExcluded(List<String> parents, List<String> excludedResources) {
        for (String parent : parents) {
            if (excludedResources.contains(parent))
                return true;
        }
        return false;
    }

    public List<ArchiveEntry> getExcludedEntries() {
        return excludedEntries;
    }

    public boolean excludeResource(String filepath, List<String> excludedResources) {
        boolean result = false;
        if (this.manifestBuilder != null) {
            List<ArrayList<String>> parentChains = this.manifestBuilder.getParentCollections(filepath);
            for (List<String> parents : parentChains) {
                boolean excluded = isTreeExcluded(parents, excludedResources);
                if (!excluded) {
                    return false; // as long as one tree path requires this resource, we cannot exclude it
                }
                result = true;
            }

            if (excludedResources.contains(filepath))
            {
                return true;
            }
        }

        return result;
    }

    public void write(RandomAccessFile archiveIndex, RandomAccessFile archiveData, Path resourcePackDirectory, List<String> excludedResources) throws IOException, CompileExceptionError {
        // INDEX
        archiveIndex.writeInt(VERSION); // Version
        archiveIndex.writeInt(0); // Pad
        archiveIndex.writeLong(0); // UserData, used in runtime to distinguish between if the index and resources are memory mapped or loaded from disk
        archiveIndex.writeInt(0); // EntryCount
        archiveIndex.writeInt(0); // EntryOffset
        archiveIndex.writeInt(0); // HashOffset
        archiveIndex.writeInt(0); // HashLength
        archiveIndex.write(new byte[MD5_HASH_DIGEST_BYTE_LENGTH]);

        int archiveIndexHeaderOffset = (int) archiveIndex.getFilePointer();

        Collections.sort(entries); // Since it has no hash, it sorts on path

        for (int i = entries.size() - 1; i >= 0; --i) {
            ArchiveEntry entry = entries.get(i);

            byte[] buffer = this.loadResourceData(entry.getFilename());

            int resourceEntryFlags = 0;

            // Encrypt data first, so we can decrypt in place at runtime
            // this allows us to minimize allocations/copying
            if (entry.isEncrypted()) {
                buffer = this.encryptResourceData(buffer);
                resourceEntryFlags |= ResourceEntryFlag.ENCRYPTED.getNumber();
            }

            if (entry.isCompressed()) {
                // Compress data
                byte[] compressed = this.compressResourceData(buffer);
                if (this.shouldUseCompressedResourceData(buffer, compressed)) {
                    // Note, when forced, the compressed size may be larger than the original size (For unit tests)
                    buffer = compressed;
                    entry.setCompressedSize(compressed.length);
                    entry.setFlag(ArchiveEntry.FLAG_COMPRESSED);
                    resourceEntryFlags |= ResourceEntryFlag.COMPRESSED.getNumber();
                } else {
                    entry.setCompressedSize(ArchiveEntry.FLAG_UNCOMPRESSED);
                }
            }

            // Add entry to manifest
            String normalisedPath = FilenameUtils.separatorsToUnix(entry.getRelativeFilename());

            // Calculate hash digest values for resource
            String hexDigest = null;
            try {
                byte[] hashDigest = ManifestBuilder.CryptographicOperations.hash(buffer, manifestBuilder.getResourceHashAlgorithm());
                entry.setHash(new byte[HASH_MAX_LENGTH]);
                System.arraycopy(hashDigest, 0, entry.getHash(), 0, hashDigest.length);
                hexDigest = ManifestBuilder.CryptographicOperations.hexdigest(hashDigest);
            } catch (NoSuchAlgorithmException exception) {
                throw new IOException("Unable to create a Resource Pack, the hashing algorithm is not supported!");
            }
<<<<<<< HEAD
=======

            // Store association between hexdigest and original filename in a lookup table
>>>>>>> 72d61c7b
            entry.setHexDigest(hexDigest);
            hexDigestCache.put(entry.getFilename(), hexDigest);

            // Write resource to resource pack or data archive
            if (this.excludeResource(normalisedPath, excludedResources)) {
                this.writeResourcePack(entry, resourcePackDirectory.toString(), buffer);
                entries.remove(i);
                excludedEntries.add(entry);
                resourceEntryFlags |= ResourceEntryFlag.EXCLUDED.getNumber();
            } else {
                alignBuffer(archiveData, this.resourcePadding);
                entry.setResourceOffset((int) archiveData.getFilePointer());
                archiveData.write(buffer, 0, buffer.length);
                resourceEntryFlags |= ResourceEntryFlag.BUNDLED.getNumber();
            }

            manifestBuilder.addResourceEntry(normalisedPath, buffer, entry.getSize(), entry.getCompressedSize(), resourceEntryFlags);
        }

        Collections.sort(entries); // Since it has a hash, it sorts on hash

        // Write sorted hashes to index file
        int hashOffset = (int) archiveIndex.getFilePointer();
        for(ArchiveEntry entry : entries) {
            archiveIndex.write(entry.getHash());
        }

        // Write sorted entries to index file
        int entryOffset = (int) archiveIndex.getFilePointer();
        alignBuffer(archiveIndex, 4);

        ByteBuffer indexBuffer = ByteBuffer.allocate(4 * 4 * entries.size());
        for (ArchiveEntry entry : entries) {
            indexBuffer.putInt(entry.getResourceOffset());
            indexBuffer.putInt(entry.getSize());
            indexBuffer.putInt(entry.getCompressedSize());
            indexBuffer.putInt(entry.getFlags());
        }
        archiveIndex.write(indexBuffer.array());

        byte[] archiveIndexMD5 = null;
        try {
            // Calc index file MD5 hash
            archiveIndex.seek(archiveIndexHeaderOffset);
            int num_bytes = (int) archiveIndex.length() - archiveIndexHeaderOffset;
            byte[] archiveIndexBytes = new byte[num_bytes];
            archiveIndex.readFully(archiveIndexBytes);
            archiveIndexMD5 = ManifestBuilder.CryptographicOperations.hash(archiveIndexBytes, HashAlgorithm.HASH_MD5);
            manifestBuilder.setArchiveIdentifier(archiveIndexMD5);
        } catch (NoSuchAlgorithmException e) {
            throw new IOException("Unable to create a Resource Pack, the hashing algorithm is not supported!");
        }

        // Update index header with offsets
        archiveIndex.seek(0);
        archiveIndex.writeInt(VERSION);
        archiveIndex.writeInt(0); // Pad
        archiveIndex.writeLong(0); // UserData
        archiveIndex.writeInt(entries.size());
        archiveIndex.writeInt(entryOffset);
        archiveIndex.writeInt(hashOffset);
        archiveIndex.writeInt(ManifestBuilder.CryptographicOperations.getHashSize(manifestBuilder.getResourceHashAlgorithm()));
        archiveIndex.write(archiveIndexMD5);
    }

    private void alignBuffer(RandomAccessFile outFile, int align) throws IOException {
        int pos = (int) outFile.getFilePointer();
        int newPos = (int) (outFile.getFilePointer() + (align - 1));
        newPos &= ~(align - 1);

        for (int i = 0; i < (newPos - pos); ++i) {
            outFile.writeByte((byte) 0);
        }
    }

    /**
     * Get all cached hex digests as a lookup between absolute filepath and
     * digest.
     * @return Map with hex digests, keyed on absolute filepath
     */
    public Map<String, String> getCachedHexDigests() {
        return hexDigestCache;
    }

    private static void printUsageAndTerminate(String message) {
        System.err.println("Usage: ArchiveBuilder <root> <output> [-c] <file> [<file> ...]\n");
        System.err.println("  <root>            - directorypath to root of input files (<file>)");
        System.err.println("  <output>          - filepath for output content.");
        System.err.println("                      Three files (arci, arcd, dmanifest) will be generated.");
        System.err.println("  <file>            - filepath relative to <root> of file to build.");
        System.err.println("  -c                - Compress archive (default false).");
        if (message != null) {
            System.err.println("\nError: " + message);
        }

        System.exit(1);
    }

    // The main function is used to create builtins archive for the runtime connect app, and also test content
    public static void main(String[] args) throws IOException, NoSuchAlgorithmException, CompileExceptionError {
        // Validate input
        if (args.length < 3) {
            printUsageAndTerminate("Too few arguments");
        }

        File dirpathRoot            = new File(args[0]);
        File filepathArchiveIndex   = new File(args[1] + ".arci");
        File filepathArchiveData    = new File(args[1] + ".arcd");
        File filepathManifest       = new File(args[1] + ".dmanifest");
        File filepathPublicKey      = new File(args[1] + ".public");
        File filepathPrivateKey     = new File(args[1] + ".private");
        File filepathManifestHash   = new File(args[1] + ".manifest_hash");
        File filepathZipArchive     = new File(args[1] + ".zip");

        if (!dirpathRoot.isDirectory()) {
            printUsageAndTerminate("root does not exist: " + dirpathRoot.getAbsolutePath());
        }

        boolean doCompress = false;
        boolean doOutputManifestHashFile = false;
        List<File> inputs = new ArrayList<File>();
        for (int i = 2; i < args.length; ++i) {
            if (args[i].equals("-c")) {
                doCompress = true;
            } else if (args[i].equals("-m")) {
                doOutputManifestHashFile = true;
            } else {
                File currentInput = new File(args[i]);
                if (!currentInput.isFile()) {
                    printUsageAndTerminate("file does not exist: " + currentInput.getAbsolutePath());
                }

                inputs.add(currentInput);
            }
        }

        if (inputs.isEmpty()) {
            printUsageAndTerminate("There must be at least one file");
        }

        // Create manifest and archive

        ManifestBuilder manifestBuilder = new ManifestBuilder(doOutputManifestHashFile);
        manifestBuilder.setProjectIdentifier("<anonymous project>");
        manifestBuilder.addSupportedEngineVersion(EngineVersion.sha1);
        manifestBuilder.setResourceHashAlgorithm(HashAlgorithm.HASH_SHA1);
        manifestBuilder.setSignatureHashAlgorithm(HashAlgorithm.HASH_SHA256);
        manifestBuilder.setSignatureSignAlgorithm(SignAlgorithm.SIGN_RSA);

        System.out.println("Generating private key: " + filepathPrivateKey.getCanonicalPath());
        System.out.println("Generating public key: " + filepathPublicKey.getCanonicalPath());
        ManifestBuilder.CryptographicOperations.generateKeyPair(SignAlgorithm.SIGN_RSA, filepathPrivateKey.getAbsolutePath(), filepathPublicKey.getAbsolutePath());
        manifestBuilder.setPrivateKeyFilepath(filepathPrivateKey.getAbsolutePath());
        manifestBuilder.setPublicKeyFilepath(filepathPublicKey.getAbsolutePath());

        ResourceNode rootNode = new ResourceNode("<AnonymousRoot>", "<AnonymousRoot>");

        List<String> excludedResources = new ArrayList<String>();

        int archivedEntries = 0;
        String dirpathRootString = dirpathRoot.toString();
        ArchiveBuilder archiveBuilder = new ArchiveBuilder(dirpathRoot.toString(), manifestBuilder, 4);
        archiveBuilder.setForceCompression(doCompress);
        for (File currentInput : inputs) {
            String absolutePath = currentInput.getAbsolutePath();
            boolean encrypt = ( absolutePath.endsWith("luac") ||
                                absolutePath.endsWith("scriptc") ||
                                absolutePath.endsWith("gui_scriptc") ||
                                absolutePath.endsWith("render_scriptc"));
            if (currentInput.getName().startsWith("liveupdate.")){
                archiveBuilder.add(absolutePath, doCompress, encrypt, true);

                String relativePath = currentInput.getAbsolutePath().substring(dirpathRootString.length());
                relativePath = FilenameUtils.separatorsToUnix(relativePath);
                excludedResources.add(relativePath);
            } else {
                archivedEntries++;
                archiveBuilder.add(absolutePath, doCompress, encrypt, false);
            }
            ResourceNode currentNode = new ResourceNode(currentInput.getPath(), absolutePath);
            rootNode.addChild(currentNode);
        }
        System.out.println("Added " + Integer.toString(archivedEntries + excludedResources.size()) + " entries to archive (" + Integer.toString(excludedResources.size()) + " entries tagged as 'liveupdate' in archive).");

        manifestBuilder.setRoot(rootNode);

        RandomAccessFile archiveIndex = new RandomAccessFile(filepathArchiveIndex, "rw");
        RandomAccessFile archiveData  = new RandomAccessFile(filepathArchiveData, "rw");
        archiveIndex.setLength(0);
        archiveData.setLength(0);

        Path resourcePackDirectory = Files.createTempDirectory("tmp.defold.resourcepack_");
        FileOutputStream outputStreamManifest = new FileOutputStream(filepathManifest);
        try {
            System.out.println("Writing " + filepathArchiveIndex.getCanonicalPath());
            System.out.println("Writing " + filepathArchiveData.getCanonicalPath());

            archiveBuilder.write(archiveIndex, archiveData, resourcePackDirectory, excludedResources);

            System.out.println("Writing " + filepathManifest.getCanonicalPath());
            byte[] manifestFile = manifestBuilder.buildManifest();
            outputStreamManifest.write(manifestFile);

            if (doOutputManifestHashFile) {
                if (filepathManifestHash.exists()) {
                    filepathManifestHash.delete();
                    filepathManifestHash.createNewFile();
                }
                FileOutputStream manifestHashOutoutStream = new FileOutputStream(filepathManifestHash);
                manifestHashOutoutStream.write(manifestBuilder.getManifestDataHash());
                manifestHashOutoutStream.close();
            }

            PublisherSettings settings = new PublisherSettings();
            settings.setZipFilepath(dirpathRoot.getAbsolutePath());

            ZipPublisher publisher = new ZipPublisher(dirpathRoot.getAbsolutePath(), settings);
            String rootDir = resourcePackDirectory.toAbsolutePath().toString();
            publisher.setFilename(filepathZipArchive.getName());
            for (File fhandle : (new File(rootDir)).listFiles()) {
                if (fhandle.isFile()) {
                    publisher.AddEntry(fhandle, new ArchiveEntry(rootDir, fhandle.getAbsolutePath()));
                }
            }

            String liveupdateManifestFilename = "liveupdate.game.dmanifest";
            File luManifestFile = new File(dirpathRoot, liveupdateManifestFilename);
            FileUtils.copyFile(filepathManifest, luManifestFile);
            publisher.AddEntry(luManifestFile, new ArchiveEntry(dirpathRoot.getAbsolutePath(), luManifestFile.getAbsolutePath()));
            publisher.Publish();

        } finally {
            FileUtils.deleteDirectory(resourcePackDirectory.toFile());
            try {
                archiveIndex.close();
                archiveData.close();
                outputStreamManifest.close();
            } catch (IOException exception) {
                // Nothing to do, moving on ...
            }
        }

        System.out.println("Done.");
    }
}<|MERGE_RESOLUTION|>--- conflicted
+++ resolved
@@ -247,11 +247,7 @@
             } catch (NoSuchAlgorithmException exception) {
                 throw new IOException("Unable to create a Resource Pack, the hashing algorithm is not supported!");
             }
-<<<<<<< HEAD
-=======
-
-            // Store association between hexdigest and original filename in a lookup table
->>>>>>> 72d61c7b
+
             entry.setHexDigest(hexDigest);
             hexDigestCache.put(entry.getFilename(), hexDigest);
 
